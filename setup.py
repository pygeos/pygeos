--- conflicted
+++ resolved
@@ -107,16 +107,11 @@
         self.include_dirs.append(numpy.get_include())
 
 
-<<<<<<< HEAD
-module_ufuncs = Extension(
-    "pygeos.ufuncs", sources=["src/geos.c", "src/pygeom.c", "src/coords.c", "src/ufuncs.c"], **get_geos_paths())
-=======
 module_lib = Extension(
     "pygeos.lib",
-    sources=["src/lib.c", "src/geos.c", "src/pygeom.c", "src/ufuncs.c"],
+    sources=["src/lib.c", "src/geos.c", "src/pygeom.c", "src/ufuncs.c", "src/coords.c"],
     **get_geos_paths()
 )
->>>>>>> 808539d8
 
 
 try:
