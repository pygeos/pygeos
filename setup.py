--- conflicted
+++ resolved
@@ -151,12 +151,8 @@
     },
     python_requires=">=3",
     include_package_data=True,
-<<<<<<< HEAD
+    data_files=[('geos_license', ['GEOS_LICENSE'])],
     ext_modules=[module_lib] + cython_modules,
-=======
-    data_files=[('geos_license', ['GEOS_LICENSE'])],
-    ext_modules=[module_lib],
->>>>>>> b176e297
     classifiers=[
         "Programming Language :: Python :: 3",
         "Development Status :: 1 - Planning",
