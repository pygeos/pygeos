import itertools
import math
from concurrent.futures import ThreadPoolExecutor

import numpy as np
import pytest
from numpy.testing import assert_array_equal

import pygeos
from pygeos import box, UnsupportedGEOSOperation

from .common import (
    assert_decreases_refcount,
    assert_increases_refcount,
    empty,
    empty_line_string,
    empty_point,
    point,
)

# the distance between 2 points spaced at whole numbers along a diagonal
HALF_UNIT_DIAG = math.sqrt(2) / 2
EPS = 1e-9


@pytest.fixture
def tree():
    geoms = pygeos.points(np.arange(10), np.arange(10))
    yield pygeos.STRtree(geoms)


@pytest.fixture
def line_tree():
    x = np.arange(10)
    y = np.arange(10)
    offset = 1
    geoms = pygeos.linestrings(np.array([[x, x + offset], [y, y + offset]]).T)
    yield pygeos.STRtree(geoms)


@pytest.fixture
def poly_tree():
    # create buffers so that midpoint between two buffers intersects
    # each buffer.  NOTE: add EPS to help mitigate rounding errors at midpoint.
    geoms = pygeos.buffer(
        pygeos.points(np.arange(10), np.arange(10)), HALF_UNIT_DIAG + EPS, quadsegs=32
    )
    yield pygeos.STRtree(geoms)


@pytest.mark.parametrize(
    "geometry,count, hits",
    [
        # Empty array produces empty tree
        ([], 0, 0),
        ([point], 1, 1),
        # None geometries are ignored when creating tree
        ([None], 0, 0),
        ([point, None], 1, 1),
        # empty geometries are ignored when creating tree
        ([empty, empty_point, empty_line_string], 0, 0),
        # only the valid geometry should have a hit
        ([empty, point, empty_point, empty_line_string], 1, 1),
    ],
)
def test_init(geometry, count, hits):
    tree = pygeos.STRtree(np.array(geometry))
    assert len(tree) == count
    assert tree.query(box(0, 0, 100, 100)).size == hits


def test_init_with_invalid_geometry():
    with pytest.raises(TypeError):
        pygeos.STRtree(np.array(["Not a geometry"], dtype=object))


def test_init_increases_refcount():
    arr = np.array([point])
    with assert_increases_refcount(point):
        _ = pygeos.STRtree(arr)


def test_del_decreases_refcount():
    arr = np.array([point])
    tree = pygeos.STRtree(arr)
    with assert_decreases_refcount(point):
        del tree


def test_flush_geometries():
    arr = pygeos.points(np.arange(10), np.arange(10))
    tree = pygeos.STRtree(arr)
    # Dereference geometries
    arr[:] = None
    import gc

    gc.collect()
    # Still it does not lead to a segfault
    tree.query(point)


def test_geometries_property():
    arr = np.array([point])
    tree = pygeos.STRtree(arr)
    assert arr is tree.geometries


def test_query_invalid_geometry(tree):
    with pytest.raises(TypeError):
        tree.query("I am not a geometry")


def test_query_none(tree):
    assert tree.query(None).size == 0


@pytest.mark.parametrize("geometry", [empty, empty_point, empty_line_string])
def test_query_empty(tree, geometry):
    assert tree.query(geometry).size == 0


@pytest.mark.parametrize(
    "tree_geometry, geometry,expected",
    [
        ([point], box(0, 0, 10, 10), [0]),
        # None is ignored in the tree, but the index of the valid geometry should
        # be retained.
        ([None, point], box(0, 0, 10, 10), [1]),
        ([None, empty, point], box(0, 0, 10, 10), [2]),
    ],
)
def test_query(tree_geometry, geometry, expected):
    tree = pygeos.STRtree(np.array(tree_geometry))
    assert_array_equal(tree.query(geometry), expected)


@pytest.mark.parametrize(
    "geometry,expected",
    [
        # points do not intersect
        (pygeos.points(0.5, 0.5), []),
        # points intersect
        (pygeos.points(1, 1), [1]),
        # box contains points
        (box(0, 0, 1, 1), [0, 1]),
        # box contains points
        (box(5, 5, 15, 15), [5, 6, 7, 8, 9]),
        # envelope of buffer contains points
        (pygeos.buffer(pygeos.points(3, 3), 1), [2, 3, 4]),
        # envelope of points contains points
        (pygeos.multipoints([[5, 7], [7, 5]]), [5, 6, 7]),
    ],
)
def test_query_points(tree, geometry, expected):
    assert_array_equal(tree.query(geometry), expected)


@pytest.mark.parametrize(
    "geometry,expected",
    [
        # point intersects first line
        (pygeos.points(0, 0), [0]),
        (pygeos.points(0.5, 0.5), [0]),
        # point within envelope of first line
        (pygeos.points(0, 0.5), [0]),
        # point at shared vertex between 2 lines
        (pygeos.points(1, 1), [0, 1]),
        # box overlaps envelope of first 2 lines (touches edge of 1)
        (box(0, 0, 1, 1), [0, 1]),
        # envelope of buffer overlaps envelope of 2 lines
        (pygeos.buffer(pygeos.points(3, 3), 0.5), [2, 3]),
        # envelope of points overlaps 5 lines (touches edge of 2 envelopes)
        (pygeos.multipoints([[5, 7], [7, 5]]), [4, 5, 6, 7]),
    ],
)
def test_query_lines(line_tree, geometry, expected):
    assert_array_equal(line_tree.query(geometry), expected)


@pytest.mark.parametrize(
    "geometry,expected",
    [
        # point intersects edge of envelopes of 2 polygons
        (pygeos.points(0.5, 0.5), [0, 1]),
        # point intersects single polygon
        (pygeos.points(1, 1), [1]),
        # box overlaps envelope of 2 polygons
        (box(0, 0, 1, 1), [0, 1]),
        # larger box overlaps envelope of 3 polygons
        (box(0, 0, 1.5, 1.5), [0, 1, 2]),
        # envelope of buffer overlaps envelope of 3 polygons
        (pygeos.buffer(pygeos.points(3, 3), HALF_UNIT_DIAG), [2, 3, 4]),
        # envelope of larger buffer overlaps envelope of 6 polygons
        (pygeos.buffer(pygeos.points(3, 3), 3 * HALF_UNIT_DIAG), [1, 2, 3, 4, 5]),
        # envelope of points overlaps 3 polygons
        (pygeos.multipoints([[5, 7], [7, 5]]), [5, 6, 7]),
    ],
)
def test_query_polygons(poly_tree, geometry, expected):
    assert_array_equal(poly_tree.query(geometry), expected)


def test_query_invalid_predicate(tree):
    with pytest.raises(ValueError):
        tree.query(pygeos.points(1, 1), predicate="bad_predicate")


def test_query_unsupported_predicate(tree):
    # valid GEOS binary predicate, but not supported for query
    with pytest.raises(ValueError):
        tree.query(pygeos.points(1, 1), predicate="disjoint")


@pytest.mark.parametrize(
    "predicate,expected",
    [
        ("intersects", [0, 1, 2]),
        ("within", []),
        ("contains", [1]),
        ("overlaps", []),
        ("crosses", []),
        ("covers", [0, 1, 2]),
        ("covered_by", []),
        ("contains_properly", [1]),
    ],
)
def test_query_prepared_inputs(tree, predicate, expected):
    geom = box(0, 0, 2, 2)
    pygeos.prepare(geom)
    assert_array_equal(tree.query(geom, predicate=predicate), expected)


@pytest.mark.parametrize(
    "predicate",
    [
        pytest.param(
            "intersects",
            marks=pytest.mark.xfail(reason="intersects does not raise exception"),
        ),
        pytest.param(
            "within",
            marks=pytest.mark.xfail(
                pygeos.geos_version < (3, 8, 0), reason="GEOS < 3.8"
            ),
        ),
        pytest.param(
            "contains",
            marks=pytest.mark.xfail(
                pygeos.geos_version < (3, 8, 0), reason="GEOS < 3.8"
            ),
        ),
        "overlaps",
        "crosses",
        "touches",
        pytest.param(
            "covers",
            marks=pytest.mark.xfail(
                pygeos.geos_version < (3, 8, 0), reason="GEOS < 3.8"
            ),
        ),
        pytest.param(
            "covered_by",
            marks=pytest.mark.xfail(
                pygeos.geos_version < (3, 8, 0), reason="GEOS < 3.8"
            ),
        ),
        pytest.param(
            "contains_properly",
            marks=pytest.mark.xfail(
                pygeos.geos_version < (3, 8, 0), reason="GEOS < 3.8"
            ),
        ),
    ],
)
def test_query_predicate_errors(tree, predicate):
    with pytest.raises(pygeos.GEOSException):
        tree.query(pygeos.linestrings([1, 1], [1, float("nan")]), predicate=predicate)


def test_query_tree_with_none():
    # valid GEOS binary predicate, but not supported for query
    tree = pygeos.STRtree(
        [pygeos.Geometry("POINT (0 0)"), None, pygeos.Geometry("POINT (2 2)")]
    )
    assert tree.query(pygeos.points(2, 2), predicate="intersects") == [2]


### predicate == 'intersects'


def test_query_with_prepared(tree):
    geom = box(0, 0, 1, 1)
    expected = tree.query(geom, predicate="intersects")

    pygeos.prepare(geom)
    assert_array_equal(expected, tree.query(geom, predicate="intersects"))


# TEMPORARY xfail: MultiPoint intersects with prepared geometries does not work
# properly on GEOS 3.5.x; it was fixed in 3.6+
@pytest.mark.parametrize(
    "geometry,expected",
    [
        # points do not intersect
        (pygeos.points(0.5, 0.5), []),
        # points intersect
        (pygeos.points(1, 1), [1]),
        # box contains points
        (box(3, 3, 6, 6), [3, 4, 5, 6]),
        # envelope of buffer contains more points than intersect buffer
        # due to diagonal distance
        (pygeos.buffer(pygeos.points(3, 3), 1), [3]),
        # envelope of buffer with 1/2 distance between points should intersect
        # same points as envelope
        (pygeos.buffer(pygeos.points(3, 3), 3 * HALF_UNIT_DIAG), [2, 3, 4]),
        # multipoints intersect
        pytest.param(
            pygeos.multipoints([[5, 5], [7, 7]]),
            [5, 7],
            marks=pytest.mark.xfail(pygeos.geos_version < (3, 6, 0), reason="GEOS 3.5"),
        ),
        # envelope of points contains points, but points do not intersect
        (pygeos.multipoints([[5, 7], [7, 5]]), []),
        # only one point of multipoint intersects
        pytest.param(
            pygeos.multipoints([[5, 7], [7, 7]]),
            [7],
            marks=pytest.mark.xfail(pygeos.geos_version < (3, 6, 0), reason="GEOS 3.5"),
        ),
    ],
)
def test_query_intersects_points(tree, geometry, expected):
    assert_array_equal(tree.query(geometry, predicate="intersects"), expected)


@pytest.mark.parametrize(
    "geometry,expected",
    [
        # point intersects first line
        (pygeos.points(0, 0), [0]),
        (pygeos.points(0.5, 0.5), [0]),
        # point within envelope of first line but does not intersect
        (pygeos.points(0, 0.5), []),
        # point at shared vertex between 2 lines
        (pygeos.points(1, 1), [0, 1]),
        # box overlaps envelope of first 2 lines (touches edge of 1)
        (box(0, 0, 1, 1), [0, 1]),
        # buffer intersects 2 lines
        (pygeos.buffer(pygeos.points(3, 3), 0.5), [2, 3]),
        # buffer intersects midpoint of line at tangent
        (pygeos.buffer(pygeos.points(2, 1), HALF_UNIT_DIAG), [1]),
        # envelope of points overlaps lines but intersects none
        (pygeos.multipoints([[5, 7], [7, 5]]), []),
        # only one point of multipoint intersects
        (pygeos.multipoints([[5, 7], [7, 7]]), [6, 7]),
    ],
)
def test_query_intersects_lines(line_tree, geometry, expected):
    assert_array_equal(line_tree.query(geometry, predicate="intersects"), expected)


@pytest.mark.parametrize(
    "geometry,expected",
    [
        # point within first polygon
        (pygeos.points(0, 0.5), [0]),
        (pygeos.points(0.5, 0), [0]),
        # midpoint between two polygons intersects both
        (pygeos.points(0.5, 0.5), [0, 1]),
        # point intersects single polygon
        (pygeos.points(1, 1), [1]),
        # box overlaps envelope of 2 polygons
        (box(0, 0, 1, 1), [0, 1]),
        # larger box intersects 3 polygons
        (box(0, 0, 1.5, 1.5), [0, 1, 2]),
        # buffer overlaps 3 polygons
        (pygeos.buffer(pygeos.points(3, 3), HALF_UNIT_DIAG), [2, 3, 4]),
        # larger buffer overlaps 6 polygons (touches midpoints)
        (pygeos.buffer(pygeos.points(3, 3), 3 * HALF_UNIT_DIAG), [1, 2, 3, 4, 5]),
        # envelope of points overlaps polygons, but points do not intersect
        (pygeos.multipoints([[5, 7], [7, 5]]), []),
        # only one point of multipoint within polygon
        (pygeos.multipoints([[5, 7], [7, 7]]), [7]),
    ],
)
def test_query_intersects_polygons(poly_tree, geometry, expected):
    assert_array_equal(poly_tree.query(geometry, predicate="intersects"), expected)


### predicate == 'within'
@pytest.mark.parametrize(
    "geometry,expected",
    [
        # points do not intersect
        (pygeos.points(0.5, 0.5), []),
        # points intersect
        (pygeos.points(1, 1), [1]),
        # box not within points
        (box(3, 3, 6, 6), []),
        # envelope of buffer not within points
        (pygeos.buffer(pygeos.points(3, 3), 1), []),
        # multipoints intersect but are not within points in tree
        (pygeos.multipoints([[5, 5], [7, 7]]), []),
        # only one point of multipoint intersects, but multipoints are not
        # within any points in tree
        (pygeos.multipoints([[5, 7], [7, 7]]), []),
        # envelope of points contains points, but points do not intersect
        (pygeos.multipoints([[5, 7], [7, 5]]), []),
    ],
)
def test_query_within_points(tree, geometry, expected):
    assert_array_equal(tree.query(geometry, predicate="within"), expected)


@pytest.mark.parametrize(
    "geometry,expected",
    [
        # endpoint not within first line
        (pygeos.points(0, 0), []),
        # point within first line
        (pygeos.points(0.5, 0.5), [0]),
        # point within envelope of first line but does not intersect
        (pygeos.points(0, 0.5), []),
        # point at shared vertex between 2 lines (but within neither)
        (pygeos.points(1, 1), []),
        # box not within line
        (box(0, 0, 1, 1), []),
        # buffer intersects 2 lines but not within either
        (pygeos.buffer(pygeos.points(3, 3), 0.5), []),
        # envelope of points overlaps lines but intersects none
        (pygeos.multipoints([[5, 7], [7, 5]]), []),
        # only one point of multipoint intersects, but both are not within line
        (pygeos.multipoints([[5, 7], [7, 7]]), []),
        (pygeos.multipoints([[6.5, 6.5], [7, 7]]), [6]),
    ],
)
def test_query_within_lines(line_tree, geometry, expected):
    assert_array_equal(line_tree.query(geometry, predicate="within"), expected)


@pytest.mark.parametrize(
    "geometry,expected",
    [
        # point within first polygon
        (pygeos.points(0, 0.5), [0]),
        (pygeos.points(0.5, 0), [0]),
        # midpoint between two polygons intersects both
        (pygeos.points(0.5, 0.5), [0, 1]),
        # point intersects single polygon
        (pygeos.points(1, 1), [1]),
        # box overlaps envelope of 2 polygons but within neither
        (box(0, 0, 1, 1), []),
        # box within polygon
        (box(0, 0, 0.5, 0.5), [0]),
        # larger box intersects 3 polygons but within none
        (box(0, 0, 1.5, 1.5), []),
        # buffer intersects 3 polygons but only within one
        (pygeos.buffer(pygeos.points(3, 3), HALF_UNIT_DIAG), [3]),
        # larger buffer overlaps 6 polygons (touches midpoints) but within none
        (pygeos.buffer(pygeos.points(3, 3), 3 * HALF_UNIT_DIAG), []),
        # envelope of points overlaps polygons, but points do not intersect
        (pygeos.multipoints([[5, 7], [7, 5]]), []),
        # only one point of multipoint within polygon
        (pygeos.multipoints([[5, 7], [7, 7]]), []),
        # both points in multipoint within polygon
        (pygeos.multipoints([[5.25, 5.5], [5.25, 5.0]]), [5]),
    ],
)
def test_query_within_polygons(poly_tree, geometry, expected):
    assert_array_equal(poly_tree.query(geometry, predicate="within"), expected)


### predicate == 'contains'
@pytest.mark.parametrize(
    "geometry,expected",
    [
        # points do not intersect
        (pygeos.points(0.5, 0.5), []),
        # points intersect
        (pygeos.points(1, 1), [1]),
        # box contains points (2 are at edges and not contained)
        (box(3, 3, 6, 6), [4, 5]),
        # envelope of buffer contains more points than within buffer
        # due to diagonal distance
        (pygeos.buffer(pygeos.points(3, 3), 1), [3]),
        # envelope of buffer with 1/2 distance between points should intersect
        # same points as envelope
        (pygeos.buffer(pygeos.points(3, 3), 3 * HALF_UNIT_DIAG), [2, 3, 4]),
        # multipoints intersect
        (pygeos.multipoints([[5, 5], [7, 7]]), [5, 7]),
        # envelope of points contains points, but points do not intersect
        (pygeos.multipoints([[5, 7], [7, 5]]), []),
        # only one point of multipoint intersects
        (pygeos.multipoints([[5, 7], [7, 7]]), [7]),
    ],
)
def test_query_contains_points(tree, geometry, expected):
    assert_array_equal(tree.query(geometry, predicate="contains"), expected)


@pytest.mark.parametrize(
    "geometry,expected",
    [
        # point does not contain any lines (not valid relation)
        (pygeos.points(0, 0), []),
        # box contains first line (touches edge of 1 but does not contain it)
        (box(0, 0, 1, 1), [0]),
        # buffer intersects 2 lines but contains neither
        (pygeos.buffer(pygeos.points(3, 3), 0.5), []),
        # envelope of points overlaps lines but intersects none
        (pygeos.multipoints([[5, 7], [7, 5]]), []),
        # only one point of multipoint intersects
        (pygeos.multipoints([[5, 7], [7, 7]]), []),
        # both points intersect but do not contain any lines (not valid relation)
        (pygeos.multipoints([[5, 5], [6, 6]]), []),
    ],
)
def test_query_contains_lines(line_tree, geometry, expected):
    assert_array_equal(line_tree.query(geometry, predicate="contains"), expected)


@pytest.mark.parametrize(
    "geometry,expected",
    [
        # point does not contain any polygons (not valid relation)
        (pygeos.points(0, 0), []),
        # box overlaps envelope of 2 polygons but contains neither
        (box(0, 0, 1, 1), []),
        # larger box intersects 3 polygons but contains only one
        (box(0, 0, 2, 2), [1]),
        # buffer overlaps 3 polygons but contains none
        (pygeos.buffer(pygeos.points(3, 3), HALF_UNIT_DIAG), []),
        # larger buffer overlaps 6 polygons (touches midpoints) but contains one
        (pygeos.buffer(pygeos.points(3, 3), 3 * HALF_UNIT_DIAG), [3]),
        # envelope of points overlaps polygons, but points do not intersect
        # (not valid relation)
        (pygeos.multipoints([[5, 7], [7, 5]]), []),
    ],
)
def test_query_contains_polygons(poly_tree, geometry, expected):
    assert_array_equal(poly_tree.query(geometry, predicate="contains"), expected)


### predicate == 'overlaps'
# Overlaps only returns results where geometries are of same dimensions
# and do not completely contain each other.
# See: https://postgis.net/docs/ST_Overlaps.html
@pytest.mark.parametrize(
    "geometry,expected",
    [
        # points do not intersect
        (pygeos.points(0.5, 0.5), []),
        # points intersect but do not overlap
        (pygeos.points(1, 1), []),
        # box overlaps points including those at edge but does not overlap
        # (completely contains all points)
        (box(3, 3, 6, 6), []),
        # envelope of buffer contains points, but does not overlap
        (pygeos.buffer(pygeos.points(3, 3), 1), []),
        # multipoints intersect but do not overlap (both completely contain each other)
        (pygeos.multipoints([[5, 5], [7, 7]]), []),
        # envelope of points contains points in tree, but points do not intersect
        (pygeos.multipoints([[5, 7], [7, 5]]), []),
        # only one point of multipoint intersects but does not overlap
        # the intersecting point from multipoint completely contains point in tree
        (pygeos.multipoints([[5, 7], [7, 7]]), []),
    ],
)
def test_query_overlaps_points(tree, geometry, expected):
    assert_array_equal(tree.query(geometry, predicate="overlaps"), expected)


@pytest.mark.parametrize(
    "geometry,expected",
    [
        # point intersects line but is completely contained by it
        (pygeos.points(0, 0), []),
        # box overlaps second line (contains first line)
        # but of different dimensions so does not overlap
        (box(0, 0, 1.5, 1.5), []),
        # buffer intersects 2 lines but of different dimensions so does not overlap
        (pygeos.buffer(pygeos.points(3, 3), 0.5), []),
        # envelope of points overlaps lines but intersects none
        (pygeos.multipoints([[5, 7], [7, 5]]), []),
        # only one point of multipoint intersects
        (pygeos.multipoints([[5, 7], [7, 7]]), []),
        # both points intersect but different dimensions
        (pygeos.multipoints([[5, 5], [6, 6]]), []),
    ],
)
def test_query_overlaps_lines(line_tree, geometry, expected):
    assert_array_equal(line_tree.query(geometry, predicate="overlaps"), expected)


@pytest.mark.parametrize(
    "geometry,expected",
    [
        # point does not overlap any polygons (different dimensions)
        (pygeos.points(0, 0), []),
        # box overlaps 2 polygons
        (box(0, 0, 1, 1), [0, 1]),
        # larger box intersects 3 polygons and contains one
        (box(0, 0, 2, 2), [0, 2]),
        # buffer overlaps 3 polygons and contains 1
        (pygeos.buffer(pygeos.points(3, 3), HALF_UNIT_DIAG), [2, 4]),
        # larger buffer overlaps 6 polygons (touches midpoints) but contains one
        (pygeos.buffer(pygeos.points(3, 3), 3 * HALF_UNIT_DIAG), [1, 2, 4, 5]),
        # one of two points intersects but different dimensions
        (pygeos.multipoints([[5, 7], [7, 7]]), []),
    ],
)
def test_query_overlaps_polygons(poly_tree, geometry, expected):
    assert_array_equal(poly_tree.query(geometry, predicate="overlaps"), expected)


### predicate == 'crosses'
# Only valid for certain geometry combinations
# See: https://postgis.net/docs/ST_Crosses.html
@pytest.mark.parametrize(
    "geometry,expected",
    [
        # points intersect but not valid relation
        (pygeos.points(1, 1), []),
        # all points of result from tree are in common with box
        (box(3, 3, 6, 6), []),
        # all points of result from tree are in common with buffer
        (pygeos.buffer(pygeos.points(3, 3), 1), []),
        # only one point of multipoint intersects but not valid relation
        (pygeos.multipoints([[5, 7], [7, 7]]), []),
    ],
)
def test_query_crosses_points(tree, geometry, expected):
    assert_array_equal(tree.query(geometry, predicate="crosses"), expected)


@pytest.mark.parametrize(
    "geometry,expected",
    [
        # point intersects first line but is completely in common with line
        (pygeos.points(0, 0), []),
        # box overlaps envelope of first 2 lines, contains first and crosses second
        (box(0, 0, 1.5, 1.5), [1]),
        # buffer intersects 2 lines
        (pygeos.buffer(pygeos.points(3, 3), 0.5), [2, 3]),
        # line crosses line
        (pygeos.linestrings([(1, 0), (0, 1)]), [0]),
        # envelope of points overlaps lines but intersects none
        (pygeos.multipoints([[5, 7], [7, 5]]), []),
        # only one point of multipoint intersects
        (pygeos.multipoints([[5, 7], [7, 7], [7, 8]]), []),
    ],
)
def test_query_crosses_lines(line_tree, geometry, expected):
    assert_array_equal(line_tree.query(geometry, predicate="crosses"), expected)


@pytest.mark.parametrize(
    "geometry,expected",
    [
        # point within first polygon but not valid relation
        (pygeos.points(0, 0.5), []),
        # box overlaps 2 polygons but not valid relation
        (box(0, 0, 1.5, 1.5), []),
        # buffer overlaps 3 polygons but not valid relation
        (pygeos.buffer(pygeos.points(3, 3), HALF_UNIT_DIAG), []),
        # only one point of multipoint within
        (pygeos.multipoints([[5, 7], [7, 7], [7, 8]]), [7]),
    ],
)
def test_query_crosses_polygons(poly_tree, geometry, expected):
    assert_array_equal(poly_tree.query(geometry, predicate="crosses"), expected)


### predicate == 'touches'
# See: https://postgis.net/docs/ST_Touches.html
@pytest.mark.parametrize(
    "geometry,expected",
    [
        # points do not intersect
        (pygeos.points(0.5, 0.5), []),
        # points intersect but not valid relation
        (pygeos.points(1, 1), []),
        # box contains points but touches only those at edges
        (box(3, 3, 6, 6), [3, 6]),
        # buffer completely contains point in tree
        (pygeos.buffer(pygeos.points(3, 3), 1), []),
        # buffer intersects 2 points but touches only one
        (pygeos.buffer(pygeos.points(0, 1), 1), [1]),
        # multipoints intersect but not valid relation
        (pygeos.multipoints([[5, 5], [7, 7]]), []),
    ],
)
def test_query_touches_points(tree, geometry, expected):
    assert_array_equal(tree.query(geometry, predicate="touches"), expected)


@pytest.mark.parametrize(
    "geometry,expected",
    [
        # point intersects first line
        (pygeos.points(0, 0), [0]),
        # point is within line
        (pygeos.points(0.5, 0.5), []),
        # point at shared vertex between 2 lines
        (pygeos.points(1, 1), [0, 1]),
        # box overlaps envelope of first 2 lines (touches edge of 1)
        (box(0, 0, 1, 1), [1]),
        # buffer intersects 2 lines but does not touch edges of either
        (pygeos.buffer(pygeos.points(3, 3), 0.5), []),
        # buffer intersects midpoint of line at tangent but there is a little overlap
        # due to precision issues
        (pygeos.buffer(pygeos.points(2, 1), HALF_UNIT_DIAG + 1e-7), []),
        # envelope of points overlaps lines but intersects none
        (pygeos.multipoints([[5, 7], [7, 5]]), []),
        # only one point of multipoint intersects at vertex between lines
        (pygeos.multipoints([[5, 7], [7, 7], [7, 8]]), [6, 7]),
    ],
)
def test_query_touches_lines(line_tree, geometry, expected):
    assert_array_equal(line_tree.query(geometry, predicate="touches"), expected)


@pytest.mark.parametrize(
    "geometry,expected",
    [
        # point within first polygon
        (pygeos.points(0, 0.5), []),
        # point is at edge of first polygon
        (pygeos.points(HALF_UNIT_DIAG + EPS, 0), [0]),
        # box overlaps envelope of 2 polygons does not touch any at edge
        (box(0, 0, 1, 1), []),
        # box overlaps 2 polygons and touches edge of first
        (box(HALF_UNIT_DIAG + EPS, 0, 2, 2), [0]),
        # buffer overlaps 3 polygons but does not touch any at edge
        (pygeos.buffer(pygeos.points(3, 3), HALF_UNIT_DIAG + EPS), []),
        # only one point of multipoint within polygon but does not touch
        (pygeos.multipoints([[0, 0], [7, 7], [7, 8]]), []),
    ],
)
def test_query_touches_polygons(poly_tree, geometry, expected):
    assert_array_equal(poly_tree.query(geometry, predicate="touches"), expected)


### predicate == 'covers'
@pytest.mark.parametrize(
    "geometry,expected",
    [
        # points do not intersect
        (pygeos.points(0.5, 0.5), []),
        # points intersect and thus no point is outside the other
        (pygeos.points(1, 1), [1]),
        # box covers any points that intersect or are within
        (box(3, 3, 6, 6), [3, 4, 5, 6]),
        # envelope of buffer covers more points than are covered by buffer
        # due to diagonal distance
        (pygeos.buffer(pygeos.points(3, 3), 1), [3]),
        # envelope of buffer with 1/2 distance between points should intersect
        # same points as envelope
        (pygeos.buffer(pygeos.points(3, 3), 3 * HALF_UNIT_DIAG), [2, 3, 4]),
        # multipoints intersect and thus no point is outside the other
        (pygeos.multipoints([[5, 5], [7, 7]]), [5, 7]),
        # envelope of points contains points, but points do not intersect
        (pygeos.multipoints([[5, 7], [7, 5]]), []),
        # only one point of multipoint intersects
        (pygeos.multipoints([[5, 7], [7, 7]]), [7]),
    ],
)
def test_query_covers_points(tree, geometry, expected):
    assert_array_equal(tree.query(geometry, predicate="covers"), expected)


@pytest.mark.parametrize(
    "geometry,expected",
    [
        # point does not cover any lines (not valid relation)
        (pygeos.points(0, 0), []),
        # box covers first line (intersects another does not contain it)
        (box(0, 0, 1.5, 1.5), [0]),
        # box completely covers 2 lines (touches edges of 2 others)
        (box(1, 1, 3, 3), [1, 2]),
        # buffer intersects 2 lines but does not completely cover either
        (pygeos.buffer(pygeos.points(3, 3), 0.5), []),
        # envelope of points overlaps lines but intersects none
        (pygeos.multipoints([[5, 7], [7, 5]]), []),
        # only one point of multipoint intersects a line, but does not completely cover it
        (pygeos.multipoints([[5, 7], [7, 7]]), []),
        # both points intersect but do not cover any lines (not valid relation)
        (pygeos.multipoints([[5, 5], [6, 6]]), []),
    ],
)
def test_query_covers_lines(line_tree, geometry, expected):
    assert_array_equal(line_tree.query(geometry, predicate="covers"), expected)


@pytest.mark.parametrize(
    "geometry,expected",
    [
        # point does not cover any polygons (not valid relation)
        (pygeos.points(0, 0), []),
        # box overlaps envelope of 2 polygons but does not completely cover either
        (box(0, 0, 1, 1), []),
        # larger box intersects 3 polygons but covers only one
        (box(0, 0, 2, 2), [1]),
        # buffer overlaps 3 polygons but does not completely cover any
        (pygeos.buffer(pygeos.points(3, 3), HALF_UNIT_DIAG), []),
        # larger buffer overlaps 6 polygons (touches midpoints) but covers only one
        (pygeos.buffer(pygeos.points(3, 3), 3 * HALF_UNIT_DIAG), [3]),
        # envelope of points overlaps polygons, but points do not intersect
        # (not valid relation)
        (pygeos.multipoints([[5, 7], [7, 5]]), []),
    ],
)
def test_query_covers_polygons(poly_tree, geometry, expected):
    assert_array_equal(poly_tree.query(geometry, predicate="covers"), expected)


### predicate == 'covered_by'
@pytest.mark.parametrize(
    "geometry,expected",
    [
        # points do not intersect
        (pygeos.points(0.5, 0.5), []),
        # points intersect
        (pygeos.points(1, 1), [1]),
        # box not covered by points
        (box(3, 3, 6, 6), []),
        # envelope of buffer not covered by points
        (pygeos.buffer(pygeos.points(3, 3), 1), []),
        # multipoints intersect but are not covered by points in tree
        (pygeos.multipoints([[5, 5], [7, 7]]), []),
        # only one point of multipoint intersects, but multipoints are not
        # covered by any points in tree
        (pygeos.multipoints([[5, 7], [7, 7]]), []),
        # envelope of points overlaps points, but points do not intersect
        (pygeos.multipoints([[5, 7], [7, 5]]), []),
    ],
)
def test_query_covered_by_points(tree, geometry, expected):
    assert_array_equal(tree.query(geometry, predicate="covered_by"), expected)


@pytest.mark.parametrize(
    "geometry,expected",
    [
        # endpoint is covered by first line
        (pygeos.points(0, 0), [0]),
        # point covered by first line
        (pygeos.points(0.5, 0.5), [0]),
        # point within envelope of first line but does not intersect
        (pygeos.points(0, 0.5), []),
        # point at shared vertex between 2 lines and is covered by both
        (pygeos.points(1, 1), [0, 1]),
        # line intersects 3 lines, but is covered by only one
        (pygeos.linestrings([[1, 1], [2, 2]]), [1]),
        # line intersects 2 lines, but is covered by neither
        (pygeos.linestrings([[1.5, 1.5], [2.5, 2.5]]), []),
        # box not covered by line (not valid geometric relation)
        (box(0, 0, 1, 1), []),
        # buffer intersects 2 lines but not within either (not valid geometric relation)
        (pygeos.buffer(pygeos.points(3, 3), 0.5), []),
        # envelope of points overlaps lines but intersects none
        (pygeos.multipoints([[5, 7], [7, 5]]), []),
        # only one point of multipoint intersects, but both are not covered by line
        (pygeos.multipoints([[5, 7], [7, 7]]), []),
        # both points are covered by a line
        (pygeos.multipoints([[6.5, 6.5], [7, 7]]), [6]),
    ],
)
def test_query_covered_by_lines(line_tree, geometry, expected):
    assert_array_equal(line_tree.query(geometry, predicate="covered_by"), expected)


@pytest.mark.parametrize(
    "geometry,expected",
    [
        # point covered by polygon
        (pygeos.points(0, 0.5), [0]),
        (pygeos.points(0.5, 0), [0]),
        (pygeos.points(1, 1), [1]),
        # midpoint between two polygons is covered by both
        (pygeos.points(0.5, 0.5), [0, 1]),
        # line intersects multiple polygons but is not covered by any
        (pygeos.linestrings([[0, 0], [2, 2]]), []),
        # line intersects multiple polygons but is covered by only one
        (pygeos.linestrings([[1.5, 1.5], [2.5, 2.5]]), [2]),
        # box overlaps envelope of 2 polygons but not covered by either
        (box(0, 0, 1, 1), []),
        # box covered by polygon
        (box(0, 0, 0.5, 0.5), [0]),
        # larger box intersects 3 polygons but not covered by any
        (box(0, 0, 1.5, 1.5), []),
        # buffer intersects 3 polygons but only within one
        (pygeos.buffer(pygeos.points(3, 3), HALF_UNIT_DIAG), [3]),
        # larger buffer overlaps 6 polygons (touches midpoints) but within none
        (pygeos.buffer(pygeos.points(3, 3), 3 * HALF_UNIT_DIAG), []),
        # envelope of points overlaps polygons, but points do not intersect
        (pygeos.multipoints([[5, 7], [7, 5]]), []),
        # only one point of multipoint within polygon
        (pygeos.multipoints([[5, 7], [7, 7]]), []),
        # both points in multipoint within polygon
        (pygeos.multipoints([[5.25, 5.5], [5.25, 5.0]]), [5]),
    ],
)
def test_query_covered_by_polygons(poly_tree, geometry, expected):
    assert_array_equal(poly_tree.query(geometry, predicate="covered_by"), expected)


### predicate == 'contains_properly'
@pytest.mark.parametrize(
    "geometry,expected",
    [
        # points do not intersect
        (pygeos.points(0.5, 0.5), []),
        # points intersect
        (pygeos.points(1, 1), [1]),
        # line contains every point that is not on its first or last coordinate
        # these are on the "exterior" of the line
        (pygeos.linestrings([[0, 0], [2, 2]]), [1]),
        # slightly longer line contains multiple points
        (pygeos.linestrings([[0.5, 0.5], [2.5, 2.5]]), [1, 2]),
        # line intersects and contains one point
        (pygeos.linestrings([[0, 2], [2, 0]]), [1]),
        # box contains points (2 are at edges and not contained)
        (box(3, 3, 6, 6), [4, 5]),
        # envelope of buffer contains more points than within buffer
        # due to diagonal distance
        (pygeos.buffer(pygeos.points(3, 3), 1), [3]),
        # envelope of buffer with 1/2 distance between points should intersect
        # same points as envelope
        (pygeos.buffer(pygeos.points(3, 3), 3 * HALF_UNIT_DIAG), [2, 3, 4]),
        # multipoints intersect
        (pygeos.multipoints([[5, 5], [7, 7]]), [5, 7]),
        # envelope of points contains points, but points do not intersect
        (pygeos.multipoints([[5, 7], [7, 5]]), []),
        # only one point of multipoint intersects
        (pygeos.multipoints([[5, 7], [7, 7]]), [7]),
    ],
)
def test_query_contains_properly_points(tree, geometry, expected):
    assert_array_equal(tree.query(geometry, predicate="contains_properly"), expected)


@pytest.mark.parametrize(
    "geometry,expected",
    [
        # None of the following conditions satisfy the relation for linestrings
        # because they have no interior:
        # "a contains b if no points of b lie in the exterior of a, and at least one
        # point of the interior of b lies in the interior of a"
        (pygeos.points(0, 0), []),
        (pygeos.linestrings([[0, 0], [1, 1]]), []),
        (pygeos.linestrings([[0, 0], [2, 2]]), []),
        (pygeos.linestrings([[0, 2], [2, 0]]), []),
        (pygeos.multipoints([[5, 7], [7, 5]]), []),
        (pygeos.multipoints([[5, 7], [7, 7]]), []),
        (pygeos.multipoints([[5, 5], [6, 6]]), []),
        (box(0, 0, 1, 1), []),
        (box(0, 0, 2, 2), []),
        (pygeos.buffer(pygeos.points(3, 3), 0.5), []),
    ],
)
def test_query_contains_properly_lines(line_tree, geometry, expected):
    assert_array_equal(
        line_tree.query(geometry, predicate="contains_properly"), expected
    )


@pytest.mark.parametrize(
    "geometry,expected",
    [
        # point does not contain any polygons (not valid relation)
        (pygeos.points(0, 0), []),
        # line intersects multiple polygons but does not contain any (not valid relation)
        (pygeos.linestrings([[0, 0], [2, 2]]), []),
        # box overlaps envelope of 2 polygons but contains neither
        (box(0, 0, 1, 1), []),
        # larger box intersects 3 polygons but contains only one
        (box(0, 0, 2, 2), [1]),
        # buffer overlaps 3 polygons but contains none
        (pygeos.buffer(pygeos.points(3, 3), HALF_UNIT_DIAG), []),
        # larger buffer overlaps 6 polygons (touches midpoints) but contains one
        (pygeos.buffer(pygeos.points(3, 3), 3 * HALF_UNIT_DIAG), [3]),
        # envelope of points overlaps polygons, but points do not intersect
        # (not valid relation)
        (pygeos.multipoints([[5, 7], [7, 5]]), []),
    ],
)
def test_query_contains_properly_polygons(poly_tree, geometry, expected):
    assert_array_equal(
        poly_tree.query(geometry, predicate="contains_properly"), expected
    )


### predicate = 'dwithin'


@pytest.mark.skipif(pygeos.geos_version >= (3, 10, 0), reason="GEOS >= 3.10")
def test_query_dwithin_geos_version(tree):
    with pytest.raises(UnsupportedGEOSOperation, match="requires GEOS >= 3.10"):
        tree.query(pygeos.points(0, 0), predicate="dwithin", distance=1)


@pytest.mark.skipif(pygeos.geos_version < (3, 10, 0), reason="GEOS < 3.10")
@pytest.mark.parametrize(
    "distance,match",
    [
        (None, "distance parameter must be provided"),
        ("foo", "could not convert string to float"),
        ([1.0], "distance must be a scalar value"),
        ([None], "distance must be a scalar value"),
    ],
)
def test_query_dwithin_invalid_distance(tree, distance, match):
    with pytest.raises(ValueError, match=match):
        tree.query(pygeos.points(0, 0), predicate="dwithin", distance=distance)


@pytest.mark.skipif(pygeos.geos_version < (3, 10, 0), reason="GEOS < 3.10")
@pytest.mark.parametrize(
    "geometry,distance,expected",
    [
        (None, 1.0, []),
        (pygeos.points(0.25, 0.25), 0, []),
        (pygeos.points(0.25, 0.25), -1, []),
        (pygeos.points(0.25, 0.25), np.nan, []),
        (pygeos.Geometry("POINT EMPTY"), 1, []),
        (pygeos.points(0.25, 0.25), 0.5, [0]),
        (pygeos.points(0.25, 0.25), 2.5, [0, 1, 2]),
        (pygeos.points(3, 3), 1.5, [2, 3, 4]),
        # 2 equidistant points in tree
        (pygeos.points(0.5, 0.5), 0.75, [0, 1]),
        # all points intersect box
        (box(0, 0, 3, 3), 0, [0, 1, 2, 3]),
        (box(0, 0, 3, 3), 0.25, [0, 1, 2, 3]),
        # intersecting and nearby points
        (box(1, 1, 2, 2), 1.5, [0, 1, 2, 3]),
        # # return nearest point in tree for each point in multipoint
        (pygeos.multipoints([[0.25, 0.25], [1.5, 1.5]]), 0.75, [0, 1, 2]),
        # 2 equidistant points per point in multipoint
        (
            pygeos.multipoints([[0.5, 0.5], [3.5, 3.5]]),
            0.75,
            [0, 1, 3, 4],
        ),
    ],
)
def test_query_dwithin_points(tree, geometry, distance, expected):
    assert_array_equal(
        tree.query(geometry, predicate="dwithin", distance=distance), expected
    )


@pytest.mark.skipif(pygeos.geos_version < (3, 10, 0), reason="GEOS < 3.10")
@pytest.mark.parametrize(
    "geometry,distance,expected",
    [
        (None, 1.0, []),
        (pygeos.points(0.5, 0.5), 0, [0]),
        (pygeos.points(0.5, 0.5), 1.0, [0, 1]),
        (pygeos.points(2, 2), 0.5, [1, 2]),
        (box(0, 0, 1, 1), 0.5, [0, 1]),
        (box(0.5, 0.5, 1.5, 1.5), 0.5, [0, 1]),
        # multipoints at endpoints of 2 lines each
        (pygeos.multipoints([[5, 5], [7, 7]]), 0.5, [4, 5, 6, 7]),
        # multipoints are equidistant from 2 lines
        (pygeos.multipoints([[5, 7], [7, 5]]), 1.5, [5, 6]),
    ],
)
def test_query_dwithin_lines(line_tree, geometry, distance, expected):
    assert_array_equal(
        line_tree.query(geometry, predicate="dwithin", distance=distance), expected
    )


@pytest.mark.skipif(pygeos.geos_version < (3, 10, 0), reason="GEOS < 3.10")
@pytest.mark.parametrize(
    "geometry,distance,expected",
    [
        (pygeos.points(0, 0), 0, [0]),
        (pygeos.points(0, 0), 0.5, [0]),
        (pygeos.points(0, 0), 1.5, [0, 1]),
        (pygeos.points(0.5, 0.5), 1, [0, 1]),
        (pygeos.points(0.5, 0.5), 0.5, [0, 1]),
        (box(0, 0, 1, 1), 0, [0, 1]),
        (box(0, 0, 1, 1), 2, [0, 1, 2]),
        (pygeos.multipoints([[5, 5], [7, 7]]), 0.5, [5, 7]),
        (
            pygeos.multipoints([[5, 5], [7, 7]]),
            2.5,
            [3, 4, 5, 6, 7, 8, 9],
        ),
    ],
)
def test_query_dwithin_polygons(poly_tree, geometry, distance, expected):
    assert_array_equal(
        poly_tree.query(geometry, predicate="dwithin", distance=distance), expected
    )


### Bulk query tests
@pytest.mark.parametrize(
    "tree_geometry,geometry,expected",
    [
        # Empty tree returns no results
        ([], [None], (2, 0)),
        ([], [point], (2, 0)),
        # None is ignored when constructing and querying the tree
        ([None], [None], (2, 0)),
        ([point], [None], (2, 0)),
        ([None], [point], (2, 0)),
        # Empty is included in the tree, but ignored when querying the tree
        ([empty], [empty], (2, 0)),
        ([empty], [point], (2, 0)),
        ([point, empty], [empty], (2, 0)),
        # Only the non-empty geometry gets hits
        ([point, empty], [point, empty], (2, 1)),
        (
            [point, empty, empty_point, empty_line_string],
            [point, empty, empty_point, empty_line_string],
            (2, 1),
        ),
    ],
)
def test_query_bulk(tree_geometry, geometry, expected):
    tree = pygeos.STRtree(np.array(tree_geometry))
    assert tree.query_bulk(np.array(geometry)).shape == expected


def test_query_bulk_wrong_dimensions(tree):
    with pytest.raises(TypeError, match="Array should be one dimensional"):
        tree.query_bulk([[pygeos.points(0.5, 0.5)]])


@pytest.mark.parametrize("geometry", [[], "foo", 1])
def test_query_bulk_wrong_type(tree, geometry):
    with pytest.raises(TypeError, match="Array should be of object dtype"):
        tree.query_bulk(geometry)


@pytest.mark.parametrize(
    "geometry,expected",
    [
        # points do not intersect
        ([pygeos.points(0.5, 0.5)], [[], []]),
        # points intersect
        ([pygeos.points(1, 1)], [[0], [1]]),
        # first and last points intersect
        (
            [pygeos.points(1, 1), pygeos.points(-1, -1), pygeos.points(2, 2)],
            [[0, 2], [1, 2]],
        ),
        # box contains points
        ([box(0, 0, 1, 1)], [[0, 0], [0, 1]]),
        # bigger box contains more points
        ([box(5, 5, 15, 15)], [[0, 0, 0, 0, 0], [5, 6, 7, 8, 9]]),
        # first and last boxes contains points
        (
            [box(0, 0, 1, 1), box(100, 100, 110, 110), box(5, 5, 15, 15)],
            [[0, 0, 2, 2, 2, 2, 2], [0, 1, 5, 6, 7, 8, 9]],
        ),
        # envelope of buffer contains points
        ([pygeos.buffer(pygeos.points(3, 3), 1)], [[0, 0, 0], [2, 3, 4]]),
        # envelope of points contains points
        ([pygeos.multipoints([[5, 7], [7, 5]])], [[0, 0, 0], [5, 6, 7]]),
        # nulls and empty should be skipped
        ([None, empty, pygeos.points(1, 1)], [[2], [1]]),
    ],
)
def test_query_bulk_points(tree, geometry, expected):
    assert_array_equal(tree.query_bulk(geometry), expected)


@pytest.mark.parametrize(
    "geometry,expected",
    [
        # point intersects first line
        ([pygeos.points(0, 0)], [[0], [0]]),
        ([pygeos.points(0.5, 0.5)], [[0], [0]]),
        # point within envelope of first line
        ([pygeos.points(0, 0.5)], [[0], [0]]),
        # point at shared vertex between 2 lines
        ([pygeos.points(1, 1)], [[0, 0], [0, 1]]),
        # box overlaps envelope of first 2 lines (touches edge of 1)
        ([box(0, 0, 1, 1)], [[0, 0], [0, 1]]),
        # envelope of buffer overlaps envelope of 2 lines
        ([pygeos.buffer(pygeos.points(3, 3), 0.5)], [[0, 0], [2, 3]]),
        # envelope of points overlaps 5 lines (touches edge of 2 envelopes)
        ([pygeos.multipoints([[5, 7], [7, 5]])], [[0, 0, 0, 0], [4, 5, 6, 7]]),
    ],
)
def test_query_bulk_lines(line_tree, geometry, expected):
    assert_array_equal(line_tree.query_bulk(geometry), expected)


@pytest.mark.parametrize(
    "geometry,expected",
    [
        # point intersects edge of envelopes of 2 polygons
        ([pygeos.points(0.5, 0.5)], [[0, 0], [0, 1]]),
        # point intersects single polygon
        ([pygeos.points(1, 1)], [[0], [1]]),
        # box overlaps envelope of 2 polygons
        ([box(0, 0, 1, 1)], [[0, 0], [0, 1]]),
        # first and last boxes overlap envelope of 2 polyons
        (
            [box(0, 0, 1, 1), box(100, 100, 110, 110), box(2, 2, 3, 3)],
            [[0, 0, 2, 2], [0, 1, 2, 3]],
        ),
        # larger box overlaps envelope of 3 polygons
        ([box(0, 0, 1.5, 1.5)], [[0, 0, 0], [0, 1, 2]]),
        # envelope of buffer overlaps envelope of 3 polygons
        ([pygeos.buffer(pygeos.points(3, 3), HALF_UNIT_DIAG)], [[0, 0, 0], [2, 3, 4]]),
        # envelope of larger buffer overlaps envelope of 6 polygons
        (
            [pygeos.buffer(pygeos.points(3, 3), 3 * HALF_UNIT_DIAG)],
            [[0, 0, 0, 0, 0], [1, 2, 3, 4, 5]],
        ),
        # envelope of points overlaps 3 polygons
        ([pygeos.multipoints([[5, 7], [7, 5]])], [[0, 0, 0], [5, 6, 7]]),
    ],
)
def test_query_bulk_polygons(poly_tree, geometry, expected):
    assert_array_equal(poly_tree.query_bulk(geometry), expected)


def test_query_bulk_invalid_predicate(tree):
    with pytest.raises(ValueError):
        tree.query_bulk(pygeos.points(1, 1), predicate="bad_predicate")


### predicate == 'intersects'


def test_query_bulk_with_prepared(tree):
    geom = np.array([box(0, 0, 1, 1), box(3, 3, 5, 5)])
    expected = tree.query_bulk(geom, predicate="intersects")

    # test with array of partially prepared geometries
    pygeos.prepare(geom[0])
    assert_array_equal(expected, tree.query_bulk(geom, predicate="intersects"))

    # test with fully prepared geometries
    pygeos.prepare(geom)
    assert_array_equal(expected, tree.query_bulk(geom, predicate="intersects"))


# TEMPORARY xfail: MultiPoint intersects with prepared geometries does not work
# properly on GEOS 3.5.x; it was fixed in 3.6+
@pytest.mark.parametrize(
    "geometry,expected",
    [
        # points do not intersect
        ([pygeos.points(0.5, 0.5)], [[], []]),
        # points intersect
        ([pygeos.points(1, 1)], [[0], [1]]),
        # box contains points
        ([box(3, 3, 6, 6)], [[0, 0, 0, 0], [3, 4, 5, 6]]),
        # first and last boxes contain points
        (
            [box(0, 0, 1, 1), box(100, 100, 110, 110), box(3, 3, 6, 6)],
            [[0, 0, 2, 2, 2, 2], [0, 1, 3, 4, 5, 6]],
        ),
        # envelope of buffer contains more points than intersect buffer
        # due to diagonal distance
        ([pygeos.buffer(pygeos.points(3, 3), 1)], [[0], [3]]),
        # envelope of buffer with 1/2 distance between points should intersect
        # same points as envelope
        (
            [pygeos.buffer(pygeos.points(3, 3), 3 * HALF_UNIT_DIAG)],
            [[0, 0, 0], [2, 3, 4]],
        ),
        # multipoints intersect
        pytest.param(
            [pygeos.multipoints([[5, 5], [7, 7]])],
            [[0, 0], [5, 7]],
            marks=pytest.mark.xfail(reason="GEOS 3.5"),
        ),
        # envelope of points contains points, but points do not intersect
        ([pygeos.multipoints([[5, 7], [7, 5]])], [[], []]),
        # only one point of multipoint intersects
        pytest.param(
            [pygeos.multipoints([[5, 7], [7, 7]])],
            [[0], [7]],
            marks=pytest.mark.xfail(reason="GEOS 3.5"),
        ),
    ],
)
def test_query_bulk_intersects_points(tree, geometry, expected):
    assert_array_equal(tree.query_bulk(geometry, predicate="intersects"), expected)


@pytest.mark.parametrize(
    "geometry,expected",
    [
        # point intersects first line
        ([pygeos.points(0, 0)], [[0], [0]]),
        ([pygeos.points(0.5, 0.5)], [[0], [0]]),
        # point within envelope of first line but does not intersect
        ([pygeos.points(0, 0.5)], [[], []]),
        # point at shared vertex between 2 lines
        ([pygeos.points(1, 1)], [[0, 0], [0, 1]]),
        # box overlaps envelope of first 2 lines (touches edge of 1)
        ([box(0, 0, 1, 1)], [[0, 0], [0, 1]]),
        # first and last boxes overlap multiple lines each
        (
            [box(0, 0, 1, 1), box(100, 100, 110, 110), box(2, 2, 3, 3)],
            [[0, 0, 2, 2, 2], [0, 1, 1, 2, 3]],
        ),
        # buffer intersects 2 lines
        ([pygeos.buffer(pygeos.points(3, 3), 0.5)], [[0, 0], [2, 3]]),
        # buffer intersects midpoint of line at tangent
        ([pygeos.buffer(pygeos.points(2, 1), HALF_UNIT_DIAG)], [[0], [1]]),
        # envelope of points overlaps lines but intersects none
        ([pygeos.multipoints([[5, 7], [7, 5]])], [[], []]),
        # only one point of multipoint intersects
        ([pygeos.multipoints([[5, 7], [7, 7]])], [[0, 0], [6, 7]]),
    ],
)
def test_query_bulk_intersects_lines(line_tree, geometry, expected):
    assert_array_equal(line_tree.query_bulk(geometry, predicate="intersects"), expected)


@pytest.mark.parametrize(
    "geometry,expected",
    [
        # point within first polygon
        ([pygeos.points(0, 0.5)], [[0], [0]]),
        ([pygeos.points(0.5, 0)], [[0], [0]]),
        # midpoint between two polygons intersects both
        ([pygeos.points(0.5, 0.5)], [[0, 0], [0, 1]]),
        # point intersects single polygon
        ([pygeos.points(1, 1)], [[0], [1]]),
        # box overlaps envelope of 2 polygons
        ([box(0, 0, 1, 1)], [[0, 0], [0, 1]]),
        # first and last boxes overlap
        (
            [box(0, 0, 1, 1), box(100, 100, 110, 110), box(2, 2, 3, 3)],
            [[0, 0, 2, 2], [0, 1, 2, 3]],
        ),
        # larger box intersects 3 polygons
        ([box(0, 0, 1.5, 1.5)], [[0, 0, 0], [0, 1, 2]]),
        # buffer overlaps 3 polygons
        ([pygeos.buffer(pygeos.points(3, 3), HALF_UNIT_DIAG)], [[0, 0, 0], [2, 3, 4]]),
        # larger buffer overlaps 6 polygons (touches midpoints)
        (
            [pygeos.buffer(pygeos.points(3, 3), 3 * HALF_UNIT_DIAG)],
            [[0, 0, 0, 0, 0], [1, 2, 3, 4, 5]],
        ),
        # envelope of points overlaps polygons, but points do not intersect
        ([pygeos.multipoints([[5, 7], [7, 5]])], [[], []]),
        # only one point of multipoint within polygon
        ([pygeos.multipoints([[5, 7], [7, 7]])], [[0], [7]]),
    ],
)
def test_query_bulk_intersects_polygons(poly_tree, geometry, expected):
    assert_array_equal(poly_tree.query_bulk(geometry, predicate="intersects"), expected)


<<<<<<< HEAD
def test_query_bulk_predicate_errors(tree):
    with pytest.raises(pygeos.GEOSException):
        tree.query_bulk(
            [pygeos.linestrings([1, 1], [1, float("nan")])], predicate="touches"
        )
=======
@pytest.mark.skipif(pygeos.geos_version >= (3, 10, 0), reason="GEOS >= 3.10")
def test_query_bulk_dwithin_geos_version(tree):
    with pytest.raises(UnsupportedGEOSOperation, match="requires GEOS >= 3.10"):
        tree.query_bulk(pygeos.points(0, 0), predicate="dwithin", distance=1)


@pytest.mark.skipif(pygeos.geos_version < (3, 10, 0), reason="GEOS < 3.10")
@pytest.mark.parametrize(
    "distance,match",
    [
        (None, "distance parameter must be provided"),
        ("foo", "could not convert string to float"),
        (["foo"], "could not convert string to float"),
        ([0, 1], "Could not broadcast distance to match geometry"),
        ([[1.0]], "should be one dimensional"),
    ],
)
def test_query_bulk_dwithin_invalid_distance(tree, distance, match):
    with pytest.raises(ValueError, match=match):
        tree.query_bulk(pygeos.points(0, 0), predicate="dwithin", distance=distance)


@pytest.mark.skipif(pygeos.geos_version < (3, 10, 0), reason="GEOS < 3.10")
@pytest.mark.parametrize(
    "geometry,distance,expected",
    [
        (pygeos.points(0.25, 0.25), 0, [[], []]),
        (pygeos.points(0.25, 0.25), -1, [[], []]),
        (pygeos.points(0.25, 0.25), np.nan, [[], []]),
        (pygeos.Geometry("POINT EMPTY"), 1, [[], []]),
        (pygeos.points(0.25, 0.25), 0.5, [[0], [0]]),
        (pygeos.points(0.25, 0.25), [0.5], [[0], [0]]),
        (pygeos.points(0.25, 0.25), 2.5, [[0, 0, 0], [0, 1, 2]]),
        (pygeos.points(3, 3), 1.5, [[0, 0, 0], [2, 3, 4]]),
        # 2 equidistant points in tree
        (pygeos.points(0.5, 0.5), 0.75, [[0, 0], [0, 1]]),
        (
            [None, pygeos.points(0.5, 0.5)],
            0.75,
            [
                [
                    1,
                    1,
                ],
                [0, 1],
            ],
        ),
        (
            [pygeos.points(0.5, 0.5), pygeos.points(0.25, 0.25)],
            0.75,
            [[0, 0, 1], [0, 1, 0]],
        ),
        (
            [pygeos.points(0, 0.2), pygeos.points(1.75, 1.75)],
            [0.25, 2],
            [[0, 1, 1, 1], [0, 1, 2, 3]],
        ),
        # all points intersect box
        (box(0, 0, 3, 3), 0, [[0, 0, 0, 0], [0, 1, 2, 3]]),
        (box(0, 0, 3, 3), 0.25, [[0, 0, 0, 0], [0, 1, 2, 3]]),
        # intersecting and nearby points
        (box(1, 1, 2, 2), 1.5, [[0, 0, 0, 0], [0, 1, 2, 3]]),
        # # return nearest point in tree for each point in multipoint
        (pygeos.multipoints([[0.25, 0.25], [1.5, 1.5]]), 0.75, [[0, 0, 0], [0, 1, 2]]),
        # 2 equidistant points per point in multipoint
        (
            pygeos.multipoints([[0.5, 0.5], [3.5, 3.5]]),
            0.75,
            [[0, 0, 0, 0], [0, 1, 3, 4]],
        ),
    ],
)
def test_query_bulk_dwithin_points(tree, geometry, distance, expected):
    assert_array_equal(
        tree.query_bulk(geometry, predicate="dwithin", distance=distance), expected
    )


@pytest.mark.skipif(pygeos.geos_version < (3, 10, 0), reason="GEOS < 3.10")
@pytest.mark.parametrize(
    "geometry,distance,expected",
    [
        (pygeos.points(0.5, 0.5), 0, [[0], [0]]),
        (pygeos.points(0.5, 0.5), 1.0, [[0, 0], [0, 1]]),
        (pygeos.points(2, 2), 0.5, [[0, 0], [1, 2]]),
        (box(0, 0, 1, 1), 0.5, [[0, 0], [0, 1]]),
        (box(0.5, 0.5, 1.5, 1.5), 0.5, [[0, 0], [0, 1]]),
        # multipoints at endpoints of 2 lines each
        (pygeos.multipoints([[5, 5], [7, 7]]), 0.5, [[0, 0, 0, 0], [4, 5, 6, 7]]),
        # multipoints are equidistant from 2 lines
        (pygeos.multipoints([[5, 7], [7, 5]]), 1.5, [[0, 0], [5, 6]]),
    ],
)
def test_query_bulk_dwithin_lines(line_tree, geometry, distance, expected):
    assert_array_equal(
        line_tree.query_bulk(geometry, predicate="dwithin", distance=distance), expected
    )


@pytest.mark.skipif(pygeos.geos_version < (3, 10, 0), reason="GEOS < 3.10")
@pytest.mark.parametrize(
    "geometry,distance,expected",
    [
        (pygeos.points(0, 0), 0, [[0], [0]]),
        (pygeos.points(0, 0), 0.5, [[0], [0]]),
        (pygeos.points(0, 0), 1.5, [[0, 0], [0, 1]]),
        (pygeos.points(0.5, 0.5), 1, [[0, 0], [0, 1]]),
        (pygeos.points(0.5, 0.5), 0.5, [[0, 0], [0, 1]]),
        (box(0, 0, 1, 1), 0, [[0, 0], [0, 1]]),
        (box(0, 0, 1, 1), 2, [[0, 0, 0], [0, 1, 2]]),
        (pygeos.multipoints([[5, 5], [7, 7]]), 0.5, [[0, 0], [5, 7]]),
        (
            pygeos.multipoints([[5, 5], [7, 7]]),
            2.5,
            [[0, 0, 0, 0, 0, 0, 0], [3, 4, 5, 6, 7, 8, 9]],
        ),
    ],
)
def test_query_bulk_dwithin_polygons(poly_tree, geometry, distance, expected):
    assert_array_equal(
        poly_tree.query_bulk(geometry, predicate="dwithin", distance=distance), expected
    )


### STRtree nearest
>>>>>>> f229aa34


@pytest.mark.skipif(pygeos.geos_version < (3, 6, 0), reason="GEOS < 3.6")
def test_nearest_empty_tree():
    tree = pygeos.STRtree([])
    assert_array_equal(tree.nearest(point), [[], []])


@pytest.mark.skipif(pygeos.geos_version < (3, 6, 0), reason="GEOS < 3.6")
@pytest.mark.parametrize("geometry", ["I am not a geometry"])
def test_nearest_invalid_geom(tree, geometry):
    with pytest.raises(TypeError):
        tree.nearest(geometry)


# TODO: add into regular results
@pytest.mark.skipif(pygeos.geos_version < (3, 6, 0), reason="GEOS < 3.6")
@pytest.mark.parametrize("geometry,expected", [(None, [[], []]), ([None], [[], []])])
def test_nearest_none(tree, geometry, expected):
    assert_array_equal(tree.nearest_all(geometry), expected)


@pytest.mark.skipif(pygeos.geos_version < (3, 6, 0), reason="GEOS < 3.6")
@pytest.mark.parametrize(
    "geometry,expected",
    [
        (pygeos.points(0.25, 0.25), [[0], [0]]),
        (pygeos.points(0.75, 0.75), [[0], [1]]),
        (pygeos.points(1, 1), [[0], [1]]),
        ([pygeos.points(1, 1), pygeos.points(0, 0)], [[0, 1], [1, 0]]),
        ([pygeos.points(1, 1), pygeos.points(0.25, 1)], [[0, 1], [1, 1]]),
        ([pygeos.points(-10, -10), pygeos.points(100, 100)], [[0, 1], [0, 9]]),
        (box(0.5, 0.5, 0.75, 0.75), [[0], [1]]),
        (pygeos.buffer(pygeos.points(2.5, 2.5), HALF_UNIT_DIAG), [[0], [2]]),
        (pygeos.buffer(pygeos.points(3, 3), HALF_UNIT_DIAG), [[0], [3]]),
        (pygeos.multipoints([[5.5, 5], [7, 7]]), [[0], [7]]),
        (pygeos.multipoints([[5, 7], [7, 5]]), [[0], [6]]),
        (None, [[], []]),
        ([None], [[], []]),
    ],
)
def test_nearest_points(tree, geometry, expected):
    assert_array_equal(tree.nearest(geometry), expected)


@pytest.mark.skipif(pygeos.geos_version < (3, 6, 0), reason="GEOS < 3.6")
@pytest.mark.xfail(reason="equidistant geometries may produce nondeterministic results")
@pytest.mark.parametrize(
    "geometry,expected",
    [
        # 2 equidistant points in tree
        (pygeos.points(0.5, 0.5), [0, 1]),
        # multiple points in box
        (box(0, 0, 3, 3), [0, 1, 2, 3]),
        # return nearest point in tree for each point in multipoint
        (pygeos.multipoints([[5, 5], [7, 7]]), [5, 7]),
    ],
)
def test_nearest_points_equidistant(tree, geometry, expected):
    result = tree.nearest(geometry)
    assert result[1] in expected


@pytest.mark.skipif(pygeos.geos_version < (3, 6, 0), reason="GEOS < 3.6")
@pytest.mark.parametrize(
    "geometry,expected",
    [
        (pygeos.points(0.5, 0.5), [[0], [0]]),
        (pygeos.points(1.5, 0.5), [[0], [0]]),
        (pygeos.box(0.5, 1.5, 1, 2), [[0], [1]]),
        (pygeos.linestrings([[0, 0.5], [1, 2.5]]), [[0], [0]]),
    ],
)
def test_nearest_lines(line_tree, geometry, expected):
    assert_array_equal(line_tree.nearest(geometry), expected)


@pytest.mark.skipif(pygeos.geos_version < (3, 6, 0), reason="GEOS < 3.6")
@pytest.mark.xfail(reason="equidistant geometries may produce nondeterministic results")
@pytest.mark.parametrize(
    "geometry,expected",
    [
        # at junction between 2 lines
        (pygeos.points(2, 2), [1, 2]),
        # contains one line, intersects with another
        (box(0, 0, 1, 1), [0, 1]),
        # overlaps 2 lines
        (box(0.5, 0.5, 1.5, 1.5), [0, 1]),
        # box overlaps 2 lines and intersects endpoints of 2 more
        (box(3, 3, 5, 5), [2, 3, 4, 5]),
        (pygeos.buffer(pygeos.points(2.5, 2.5), HALF_UNIT_DIAG), [1, 2]),
        (pygeos.buffer(pygeos.points(3, 3), HALF_UNIT_DIAG), [2, 3]),
        # multipoints at endpoints of 2 lines each
        (pygeos.multipoints([[5, 5], [7, 7]]), [4, 5, 6, 7]),
        # second point in multipoint at endpoints of 2 lines
        (pygeos.multipoints([[5.5, 5], [7, 7]]), [6, 7]),
        # multipoints are equidistant from 2 lines
        (pygeos.multipoints([[5, 7], [7, 5]]), [5, 6]),
    ],
)
def test_nearest_lines_equidistant(line_tree, geometry, expected):
    result = line_tree.nearest(geometry)
    assert result[1] in expected


@pytest.mark.skipif(pygeos.geos_version < (3, 6, 0), reason="GEOS < 3.6")
@pytest.mark.parametrize(
    "geometry,expected",
    [
        (pygeos.points(0, 0), [[0], [0]]),
        (pygeos.points(2, 2), [[0], [2]]),
        (pygeos.box(0, 5, 1, 6), [[0], [3]]),
        (pygeos.multipoints([[5, 7], [7, 5]]), [[0], [6]]),
    ],
)
def test_nearest_polygons(poly_tree, geometry, expected):
    assert_array_equal(poly_tree.nearest(geometry), expected)


@pytest.mark.skipif(pygeos.geos_version < (3, 6, 0), reason="GEOS < 3.6")
@pytest.mark.xfail(reason="equidistant geometries may produce nondeterministic results")
@pytest.mark.parametrize(
    "geometry,expected",
    [
        # 2 polygons in tree overlap point
        (pygeos.points(0.5, 0.5), [0, 1]),
        # box overlaps multiple polygons
        (box(0, 0, 1, 1), [0, 1]),
        (box(0.5, 0.5, 1.5, 1.5), [0, 1, 2]),
        (box(3, 3, 5, 5), [3, 4, 5]),
        (pygeos.buffer(pygeos.points(2.5, 2.5), HALF_UNIT_DIAG), [2, 3]),
        # completely overlaps one polygon, touches 2 others
        (pygeos.buffer(pygeos.points(3, 3), HALF_UNIT_DIAG), [2, 3, 4]),
        # each point in multi point intersects a polygon in tree
        (pygeos.multipoints([[5, 5], [7, 7]]), [5, 7]),
        (pygeos.multipoints([[5.5, 5], [7, 7]]), [5, 7]),
    ],
)
def test_nearest_polygons_equidistant(poly_tree, geometry, expected):
    result = poly_tree.nearest(geometry)
    assert result[1] in expected


@pytest.mark.skipif(pygeos.geos_version < (3, 6, 0), reason="GEOS < 3.6")
def test_nearest_all_empty_tree():
    tree = pygeos.STRtree([])
    assert_array_equal(tree.nearest_all(point), [[], []])


@pytest.mark.skipif(pygeos.geos_version < (3, 6, 0), reason="GEOS < 3.6")
@pytest.mark.parametrize("geometry", ["I am not a geometry"])
def test_nearest_all_invalid_geom(tree, geometry):
    with pytest.raises(TypeError):
        tree.nearest_all(geometry)


@pytest.mark.skipif(pygeos.geos_version < (3, 6, 0), reason="GEOS < 3.6")
@pytest.mark.parametrize(
    "geometry,return_distance,expected",
    [(None, False, [[], []]), ([None], False, [[], []]), (None, True, ([[], []], []))],
)
def test_nearest_all_none(tree, geometry, return_distance, expected):
    if return_distance:
        index, distance = tree.nearest_all(geometry, return_distance=True)
        assert_array_equal(index, expected[0])
        assert_array_equal(distance, expected[1])

    else:
        assert_array_equal(tree.nearest_all(geometry), expected)


@pytest.mark.skipif(pygeos.geos_version < (3, 6, 0), reason="GEOS < 3.6")
@pytest.mark.parametrize(
    "geometry,expected", [(empty, [[], []]), ([empty, point], [[1, 1], [2, 3]])]
)
def test_nearest_all_empty_geom(tree, geometry, expected):
    assert_array_equal(tree.nearest_all(geometry), expected)


@pytest.mark.skipif(pygeos.geos_version < (3, 6, 0), reason="GEOS < 3.6")
@pytest.mark.parametrize(
    "geometry,expected",
    [
        (pygeos.points(0.25, 0.25), [[0], [0]]),
        (pygeos.points(0.75, 0.75), [[0], [1]]),
        (pygeos.points(1, 1), [[0], [1]]),
        # 2 equidistant points in tree
        (pygeos.points(0.5, 0.5), [[0, 0], [0, 1]]),
        ([pygeos.points(1, 1), pygeos.points(0, 0)], [[0, 1], [1, 0]]),
        ([pygeos.points(1, 1), pygeos.points(0.25, 1)], [[0, 1], [1, 1]]),
        ([pygeos.points(-10, -10), pygeos.points(100, 100)], [[0, 1], [0, 9]]),
        (box(0.5, 0.5, 0.75, 0.75), [[0], [1]]),
        # multiple points in box
        (box(0, 0, 3, 3), [[0, 0, 0, 0], [0, 1, 2, 3]]),
        (pygeos.buffer(pygeos.points(2.5, 2.5), 1), [[0, 0], [2, 3]]),
        (pygeos.buffer(pygeos.points(3, 3), 0.5), [[0], [3]]),
        (pygeos.multipoints([[5.5, 5], [7, 7]]), [[0], [7]]),
        (pygeos.multipoints([[5, 7], [7, 5]]), [[0], [6]]),
        # return nearest point in tree for each point in multipoint
        (pygeos.multipoints([[5, 5], [7, 7]]), [[0, 0], [5, 7]]),
        # 2 equidistant points per point in multipoint
        (pygeos.multipoints([[0.5, 0.5], [3.5, 3.5]]), [[0, 0, 0, 0], [0, 1, 3, 4]]),
    ],
)
def test_nearest_all_points(tree, geometry, expected):
    assert_array_equal(tree.nearest_all(geometry), expected)


@pytest.mark.skipif(pygeos.geos_version < (3, 6, 0), reason="GEOS < 3.6")
@pytest.mark.parametrize(
    "geometry,expected",
    [
        (pygeos.points(0.5, 0.5), [[0], [0]]),
        # at junction between 2 lines, will return both
        (pygeos.points(2, 2), [[0, 0], [1, 2]]),
        # contains one line, intersects with another
        (box(0, 0, 1, 1), [[0, 0], [0, 1]]),
        # overlaps 2 lines
        (box(0.5, 0.5, 1.5, 1.5), [[0, 0], [0, 1]]),
        # second box overlaps 2 lines and intersects endpoints of 2 more
        ([box(0, 0, 0.5, 0.5), box(3, 3, 5, 5)], [[0, 1, 1, 1, 1], [0, 2, 3, 4, 5]]),
        (pygeos.buffer(pygeos.points(2.5, 2.5), 1), [[0, 0, 0], [1, 2, 3]]),
        (pygeos.buffer(pygeos.points(3, 3), 0.5), [[0, 0], [2, 3]]),
        # multipoints at endpoints of 2 lines each
        (pygeos.multipoints([[5, 5], [7, 7]]), [[0, 0, 0, 0], [4, 5, 6, 7]]),
        # second point in multipoint at endpoints of 2 lines
        (pygeos.multipoints([[5.5, 5], [7, 7]]), [[0, 0], [6, 7]]),
        # multipoints are equidistant from 2 lines
        (pygeos.multipoints([[5, 7], [7, 5]]), [[0, 0], [5, 6]]),
    ],
)
def test_nearest_all_lines(line_tree, geometry, expected):
    assert_array_equal(line_tree.nearest_all(geometry), expected)


@pytest.mark.skipif(pygeos.geos_version < (3, 6, 0), reason="GEOS < 3.6")
@pytest.mark.parametrize(
    "geometry,expected",
    [
        (pygeos.points(0, 0), [[0], [0]]),
        (pygeos.points(2, 2), [[0], [2]]),
        # 2 polygons in tree overlap point
        (pygeos.points(0.5, 0.5), [[0, 0], [0, 1]]),
        # box overlaps multiple polygons
        (box(0, 0, 1, 1), [[0, 0], [0, 1]]),
        (box(0.5, 0.5, 1.5, 1.5), [[0, 0, 0], [0, 1, 2]]),
        ([box(0, 0, 1, 1), box(3, 3, 5, 5)], [[0, 0, 1, 1, 1], [0, 1, 3, 4, 5]]),
        (pygeos.buffer(pygeos.points(2.5, 2.5), HALF_UNIT_DIAG), [[0, 0], [2, 3]]),
        # completely overlaps one polygon, touches 2 others
        (pygeos.buffer(pygeos.points(3, 3), HALF_UNIT_DIAG), [[0, 0, 0], [2, 3, 4]]),
        # each point in multi point intersects a polygon in tree
        (pygeos.multipoints([[5, 5], [7, 7]]), [[0, 0], [5, 7]]),
        (pygeos.multipoints([[5.5, 5], [7, 7]]), [[0, 0], [5, 7]]),
        (pygeos.multipoints([[5, 7], [7, 5]]), [[0], [6]]),
    ],
)
def test_nearest_all_polygons(poly_tree, geometry, expected):
    assert_array_equal(poly_tree.nearest_all(geometry), expected)


@pytest.mark.skipif(pygeos.geos_version < (3, 6, 0), reason="GEOS < 3.6")
@pytest.mark.parametrize(
    "geometry,max_distance,expected",
    [
        # using unset max_distance should return all nearest
        (pygeos.points(0.5, 0.5), None, [[0, 0], [0, 1]]),
        # using large max_distance should return all nearest
        (pygeos.points(0.5, 0.5), 10, [[0, 0], [0, 1]]),
        # using small max_distance should return no results
        (pygeos.points(0.5, 0.5), 0.1, [[], []]),
        # using small max_distance should only return results in that distance
        ([pygeos.points(0.5, 0.5), pygeos.points(0, 0)], 0.1, [[1], [0]]),
    ],
)
def test_nearest_all_max_distance(tree, geometry, max_distance, expected):
    assert_array_equal(tree.nearest_all(geometry, max_distance=max_distance), expected)


@pytest.mark.skipif(pygeos.geos_version < (3, 6, 0), reason="GEOS < 3.6")
@pytest.mark.parametrize(
    "geometry,max_distance",
    [(pygeos.points(0.5, 0.5), 0), (pygeos.points(0.5, 0.5), -1)],
)
def test_nearest_all_invalid_max_distance(tree, geometry, max_distance):
    with pytest.raises(ValueError, match="max_distance must be greater than 0"):
        tree.nearest_all(geometry, max_distance=max_distance)


@pytest.mark.skipif(pygeos.geos_version < (3, 6, 0), reason="GEOS < 3.6")
def test_nearest_all_nonscalar_max_distance(tree):
    with pytest.raises(ValueError, match="parameter only accepts scalar values"):
        tree.nearest_all(pygeos.points(0.5, 0.5), max_distance=[1])


@pytest.mark.skipif(pygeos.geos_version < (3, 6, 0), reason="GEOS < 3.6")
@pytest.mark.parametrize(
    "geometry,expected",
    [(pygeos.points(0, 0), [0.0]), (pygeos.points(0.5, 0.5), [0.7071, 0.7071])],
)
def test_nearest_all_return_distance(tree, geometry, expected):
    assert_array_equal(
        np.round(tree.nearest_all(geometry, return_distance=True)[1], 4), expected
    )


def test_strtree_threaded_query():
    ## Create data
    polygons = pygeos.polygons(np.random.randn(1000, 3, 2))
    # needs to be big enough to trigger the segfault
    N = 100_000
    points = pygeos.points(4 * np.random.random(N) - 2, 4 * np.random.random(N) - 2)

    ## Slice parts of the arrays -> 4x4 => 16 combinations
    n = int(len(polygons) / 4)
    polygons_parts = [
        polygons[:n],
        polygons[n : 2 * n],
        polygons[2 * n : 3 * n],
        polygons[3 * n :],
    ]
    n = int(len(points) / 4)
    points_parts = [
        points[:n],
        points[n : 2 * n],
        points[2 * n : 3 * n],
        points[3 * n :],
    ]

    ## Creating the trees in advance
    trees = []
    for i in range(4):
        left = points_parts[i]
        tree = pygeos.STRtree(left)
        trees.append(tree)

    ## The function querying the trees in parallel

    def thread_func(idxs):
        i, j = idxs
        tree = trees[i]
        right = polygons_parts[j]
        return tree.query_bulk(right, predicate="contains")

    with ThreadPoolExecutor() as pool:
        list(pool.map(thread_func, itertools.product(range(4), range(4))))<|MERGE_RESOLUTION|>--- conflicted
+++ resolved
@@ -1356,13 +1356,13 @@
     assert_array_equal(poly_tree.query_bulk(geometry, predicate="intersects"), expected)
 
 
-<<<<<<< HEAD
 def test_query_bulk_predicate_errors(tree):
     with pytest.raises(pygeos.GEOSException):
         tree.query_bulk(
             [pygeos.linestrings([1, 1], [1, float("nan")])], predicate="touches"
         )
-=======
+
+
 @pytest.mark.skipif(pygeos.geos_version >= (3, 10, 0), reason="GEOS >= 3.10")
 def test_query_bulk_dwithin_geos_version(tree):
     with pytest.raises(UnsupportedGEOSOperation, match="requires GEOS >= 3.10"):
@@ -1488,7 +1488,6 @@
 
 
 ### STRtree nearest
->>>>>>> f229aa34
 
 
 @pytest.mark.skipif(pygeos.geos_version < (3, 6, 0), reason="GEOS < 3.6")
