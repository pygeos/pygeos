import pygeos
import numpy as np
import pytest

from pygeos import Geometry, GEOSException

from .common import (
    point,
    point_z,
    line_string,
    all_types,
    empty,
    empty_point,
    empty_line_string,
    empty_polygon,
    geometry_collection,
    multi_point,
)

CONSTRUCTIVE_NO_ARGS = (
    pygeos.boundary,
    pygeos.centroid,
    pygeos.convex_hull,
    pygeos.envelope,
    pygeos.extract_unique_points,
    pygeos.normalize,
    pygeos.point_on_surface,
)

CONSTRUCTIVE_FLOAT_ARG = (
    pygeos.buffer,
    pygeos.offset_curve,
    pygeos.delaunay_triangles,
    pygeos.simplify,
    pygeos.voronoi_polygons,
)


@pytest.mark.parametrize("geometry", all_types)
@pytest.mark.parametrize("func", CONSTRUCTIVE_NO_ARGS)
def test_no_args_array(geometry, func):
    actual = func([geometry, geometry])
    assert actual.shape == (2,)
    assert actual[0] is None or isinstance(actual[0], Geometry)


@pytest.mark.parametrize("geometry", all_types)
@pytest.mark.parametrize("func", CONSTRUCTIVE_FLOAT_ARG)
def test_float_arg_array(geometry, func):
    if func is pygeos.offset_curve and pygeos.get_type_id(geometry) not in [1, 2]:
        with pytest.raises(GEOSException, match="only accept linestrings"):
            func([geometry, geometry], 0.0)
        return
    actual = func([geometry, geometry], 0.0)
    assert actual.shape == (2,)
    assert isinstance(actual[0], Geometry)


@pytest.mark.parametrize("geometry", all_types)
@pytest.mark.parametrize("reference", all_types)
def test_snap_array(geometry, reference):
    actual = pygeos.snap([geometry, geometry], [reference, reference], tolerance=1.0)
    assert actual.shape == (2,)
    assert isinstance(actual[0], Geometry)


@pytest.mark.parametrize("func", CONSTRUCTIVE_NO_ARGS)
def test_no_args_missing(func):
    actual = func(None)
    assert actual is None


@pytest.mark.parametrize("func", CONSTRUCTIVE_FLOAT_ARG)
def test_float_arg_missing(func):
    actual = func(None, 1.0)
    assert actual is None


@pytest.mark.parametrize("geometry", all_types)
@pytest.mark.parametrize("func", CONSTRUCTIVE_FLOAT_ARG)
def test_float_arg_nan(geometry, func):
    actual = func(geometry, float("nan"))
    assert actual is None


def test_snap_none():
    actual = pygeos.snap(None, point, tolerance=1.0)
    assert actual is None


@pytest.mark.parametrize("geometry", all_types)
def test_snap_nan_float(geometry):
    actual = pygeos.snap(geometry, point, tolerance=np.nan)
    assert actual is None


@pytest.mark.skipif(pygeos.geos_version < (3, 8, 0), reason="GEOS < 3.8")
def test_build_area_none():
    actual = pygeos.build_area(None)
    assert actual is None


@pytest.mark.skipif(pygeos.geos_version < (3, 8, 0), reason="GEOS < 3.8")
@pytest.mark.parametrize(
    "geom,expected",
    [
        (point, empty),  # a point has no area
        (line_string, empty),  # a line string has no area
        # geometry collection of two polygons are combined into one
        (
            Geometry(
                "GEOMETRYCOLLECTION(POLYGON((0 0, 3 0, 3 3, 0 3, 0 0)), POLYGON((1 1, 1 2, 2 2, 1 1)))"
            ),
            Geometry("POLYGON ((0 0, 0 3, 3 3, 3 0, 0 0), (1 1, 2 2, 1 2, 1 1))"),
        ),
        (empty, empty),
        ([empty], [empty]),
    ],
)
def test_build_area(geom, expected):
    actual = pygeos.build_area(geom)
    assert actual is not expected
    assert actual == expected


@pytest.mark.skipif(pygeos.geos_version < (3, 8, 0), reason="GEOS < 3.8")
def test_make_valid_none():
    actual = pygeos.make_valid(None)
    assert actual is None


@pytest.mark.skipif(pygeos.geos_version < (3, 8, 0), reason="GEOS < 3.8")
@pytest.mark.parametrize(
    "geom,expected",
    [
        (point, point),  # a valid geometry stays the same (but is copied)
        # an L shaped polygon without area is converted to a multilinestring
        (
            Geometry("POLYGON((0 0, 1 1, 1 2, 1 1, 0 0))"),
            Geometry("MULTILINESTRING ((1 1, 1 2), (0 0, 1 1))"),
        ),
        # a polygon with self-intersection (bowtie) is converted into polygons
        (
            Geometry("POLYGON((0 0, 2 2, 2 0, 0 2, 0 0))"),
            Geometry("MULTIPOLYGON (((1 1, 2 2, 2 0, 1 1)), ((0 0, 0 2, 1 1, 0 0)))"),
        ),
        (empty, empty),
        ([empty], [empty]),
    ],
)
def test_make_valid(geom, expected):
    actual = pygeos.make_valid(geom)
    assert actual is not expected
    # normalize needed to handle variation in output across GEOS versions
    assert pygeos.normalize(actual) == expected


@pytest.mark.skipif(pygeos.geos_version < (3, 8, 0), reason="GEOS < 3.8")
@pytest.mark.parametrize(
    "geom,expected",
    [
        (all_types, all_types),
        # first polygon is valid, second polygon has self-intersection
        (
            [
                Geometry("POLYGON((0 0, 2 2, 0 2, 0 0))"),
                Geometry("POLYGON((0 0, 2 2, 2 0, 0 2, 0 0))"),
            ],
            [
                Geometry("POLYGON((0 0, 2 2, 0 2, 0 0))"),
                Geometry(
                    "MULTIPOLYGON (((1 1, 0 0, 0 2, 1 1)), ((1 1, 2 2, 2 0, 1 1)))"
                ),
            ],
        ),
        ([point, None, empty], [point, None, empty]),
    ],
)
def test_make_valid_1d(geom, expected):
    actual = pygeos.make_valid(geom)
    # normalize needed to handle variation in output across GEOS versions
    assert np.all(pygeos.normalize(actual) == pygeos.normalize(expected))


@pytest.mark.parametrize(
    "geom,expected",
    [
        (point, point),  # a point is always in normalized form
        # order coordinates of linestrings and parts of multi-linestring
        (
            Geometry("MULTILINESTRING ((1 1, 0 0), (1 1, 1 2))"),
            Geometry("MULTILINESTRING ((1 1, 1 2), (0 0, 1 1))"),
        ),
    ],
)
def test_normalize(geom, expected):
    actual = pygeos.normalize(geom)
    assert actual == expected


def test_offset_curve_empty():
    actual = pygeos.offset_curve(empty_line_string, 2.0)
    assert pygeos.is_empty(actual)


def test_offset_curve_distance_array():
    # check that kwargs are passed through
    result = pygeos.offset_curve([line_string, line_string], [-2.0, -3.0])
    assert result[0] == pygeos.offset_curve(line_string, -2.0)
    assert result[1] == pygeos.offset_curve(line_string, -3.0)


def test_offset_curve_kwargs():
    # check that kwargs are passed through
    result1 = pygeos.offset_curve(
        line_string, -2.0, quadsegs=2, join_style="mitre", mitre_limit=2.0
    )
    result2 = pygeos.offset_curve(line_string, -2.0)
    assert result1 != result2


def test_offset_curve_non_scalar_kwargs():
    msg = "only accepts scalar values"
    with pytest.raises(TypeError, match=msg):
        pygeos.offset_curve([line_string, line_string], 1, quadsegs=np.array([8, 9]))

    with pytest.raises(TypeError, match=msg):
        pygeos.offset_curve(
            [line_string, line_string], 1, join_style=["round", "bevel"]
        )

    with pytest.raises(TypeError, match=msg):
        pygeos.offset_curve([line_string, line_string], 1, mitre_limit=[5.0, 6.0])


def test_offset_curve_join_style():
    with pytest.raises(KeyError):
        pygeos.offset_curve(line_string, 1.0, join_style="nonsense")


@pytest.mark.skipif(pygeos.geos_version < (3, 7, 0), reason="GEOS < 3.7")
@pytest.mark.parametrize(
    "geom,expected",
    [
        (
            pygeos.Geometry("LINESTRING (0 0, 1 2)"),
            pygeos.Geometry("LINESTRING (1 2, 0 0)"),
        ),
        (
            pygeos.Geometry("LINEARRING (0 0, 1 2, 1 3, 0 0)"),
            pygeos.Geometry("LINEARRING (0 0, 1 3, 1 2, 0 0)"),
        ),
        (
            pygeos.Geometry("POLYGON ((0 0, 1 0, 1 1, 0 1, 0 0))"),
            pygeos.Geometry("POLYGON ((0 0, 0 1, 1 1, 1 0, 0 0))"),
        ),
        (
            pygeos.Geometry(
                "POLYGON((0 0, 10 0, 10 10, 0 10, 0 0), (2 2, 2 4, 4 4, 4 2, 2 2))"
            ),
            pygeos.Geometry(
                "POLYGON((0 0, 0 10, 10 10, 10 0, 0 0), (2 2, 4 2, 4 4, 2 4, 2 2))"
            ),
        ),
        (
            pygeos.Geometry("MULTILINESTRING ((0 0, 1 2), (3 3, 4 4))"),
            pygeos.Geometry("MULTILINESTRING ((1 2, 0 0), (4 4, 3 3))"),
        ),
        (
            pygeos.Geometry(
                "MULTIPOLYGON (((0 0, 1 0, 1 1, 0 1, 0 0)), ((2 2, 2 3, 3 3, 3 2, 2 2)))"
            ),
            pygeos.Geometry(
                "MULTIPOLYGON (((0 0, 0 1, 1 1, 1 0, 0 0)), ((2 2, 3 2, 3 3, 2 3, 2 2)))"
            ),
        ),
        # points are unchanged
        (point, point),
        (point_z, point_z),
        (multi_point, multi_point),
        # empty geometries are unchanged
        (empty_point, empty_point),
        (empty_line_string, empty_line_string),
        (empty, empty),
        (empty_polygon, empty_polygon),
    ],
)
def test_reverse(geom, expected):
    assert pygeos.equals(pygeos.reverse(geom), expected)


@pytest.mark.skipif(pygeos.geos_version < (3, 7, 0), reason="GEOS < 3.7")
def test_reverse_none():
    assert pygeos.reverse(None) is None
    assert pygeos.reverse([None]).tolist() == [None]

    geometry = pygeos.Geometry("POLYGON ((0 0, 1 0, 1 1, 0 1, 0 0))")
    expected = pygeos.Geometry("POLYGON ((0 0,  0 1, 1 1, 1 0, 0 0))")
    result = pygeos.reverse([None, geometry])
    assert result[0] is None
    assert pygeos.equals(result[1], expected)


@pytest.mark.skipif(pygeos.geos_version < (3, 7, 0), reason="GEOS < 3.7")
@pytest.mark.parametrize("geom", ["Not a geometry", 1])
def test_reverse_invalid_type(geom):
    with pytest.raises(TypeError, match="One of the arguments is of incorrect type"):
        pygeos.reverse(geom)


@pytest.mark.parametrize(
    "geom,expected",
    [
        # Point outside
        ("POINT (0 0)", "GEOMETRYCOLLECTION EMPTY"),
        # Point inside
        ("POINT (15 15)", "POINT (15 15)"),
        # Point on boundary
        ("POINT (15 10)", "GEOMETRYCOLLECTION EMPTY"),
        # Line outside
        ("LINESTRING (0 0, -5 5)", "GEOMETRYCOLLECTION EMPTY"),
        # Line inside
        ("LINESTRING (15 15, 16 15)", "LINESTRING (15 15, 16 15)"),
        # Line on boundary
        ("LINESTRING (10 15, 10 10, 15 10)", "GEOMETRYCOLLECTION EMPTY"),
        # Line splitting rectangle
        ("LINESTRING (10 5, 25 20)", "LINESTRING (15 10, 20 15)"),
    ],
)
def test_clip_by_rect(geom, expected):
    geom, expected = pygeos.Geometry(geom), pygeos.Geometry(expected)
    actual = pygeos.clip_by_rect(geom, 10, 10, 20, 20)
    assert pygeos.equals(actual, expected)


@pytest.mark.parametrize(
    "geom, rect, expected",
    [
        # Polygon hole (CCW) fully on rectangle boundary"""
        (
            "POLYGON ((0 0, 0 30, 30 30, 30 0, 0 0), (10 10, 20 10, 20 20, 10 20, 10 10))",
            (10, 10, 20, 20),
            "GEOMETRYCOLLECTION EMPTY",
        ),
        # Polygon hole (CW) fully on rectangle boundary"""
        (
            "POLYGON ((0 0, 0 30, 30 30, 30 0, 0 0), (10 10, 10 20, 20 20, 20 10, 10 10))",
            (10, 10, 20, 20),
            "GEOMETRYCOLLECTION EMPTY",
        ),
        # Polygon fully within rectangle"""
        (
            "POLYGON ((1 1, 1 30, 30 30, 30 1, 1 1), (10 10, 20 10, 20 20, 10 20, 10 10))",
            (0, 0, 40, 40),
            "POLYGON ((1 1, 1 30, 30 30, 30 1, 1 1), (10 10, 20 10, 20 20, 10 20, 10 10))",
        ),
        # Polygon overlapping rectangle
        (
            "POLYGON ((0 0, 0 30, 30 30, 30 0, 0 0), (10 10, 20 10, 20 20, 10 20, 10 10))",
            (5, 5, 15, 15),
            "POLYGON ((5 5, 5 15, 10 15, 10 10, 15 10, 15 5, 5 5))",
        ),
    ],
)
def test_clip_by_rect_polygon(geom, rect, expected):
    geom, expected = pygeos.Geometry(geom), pygeos.Geometry(expected)
    actual = pygeos.clip_by_rect(geom, *rect)
    assert pygeos.equals(actual, expected)


@pytest.mark.parametrize("geometry", all_types)
def test_clip_by_rect_array(geometry):
    actual = pygeos.clip_by_rect([geometry, geometry], 0.0, 0.0, 1.0, 1.0)
    assert actual.shape == (2,)
    assert actual[0] is None or isinstance(actual[0], Geometry)


def test_clip_by_rect_missing():
    actual = pygeos.clip_by_rect(None, 0, 0, 1, 1)
    assert actual is None


@pytest.mark.parametrize("geom", [empty, empty_line_string, empty_polygon])
def test_clip_by_rect_empty(geom):
    # TODO empty point
    actual = pygeos.clip_by_rect(geom, 0, 0, 1, 1)
    assert actual == Geometry("GEOMETRYCOLLECTION EMPTY")


def test_clip_by_rect_non_scalar_kwargs():
    msg = "only accepts scalar values"
    with pytest.raises(TypeError, match=msg):
        pygeos.clip_by_rect([line_string, line_string], 0, 0, 1, np.array([0, 1]))


<<<<<<< HEAD
@pytest.mark.skipif(pygeos.geos_version < (3, 10, 0), reason="GEOS < 3.10")
@pytest.mark.parametrize("geometry", all_types)
@pytest.mark.parametrize("tolerance", [-1, 0])
def test_densify_invalid_tolerance(geometry, tolerance):
    with pytest.raises(GEOSException, match="IllegalArgumentException"):
        pygeos.densify(geometry, tolerance=tolerance)


@pytest.mark.skipif(pygeos.geos_version < (3, 10, 0), reason="GEOS < 3.10")
@pytest.mark.parametrize("geometry", all_types)
def test_densify_tolerance_nan(geometry):
    actual = pygeos.densify(geometry, tolerance=np.nan)
    assert actual == None


@pytest.mark.skipif(pygeos.geos_version < (3, 10, 0), reason="GEOS < 3.10")
@pytest.mark.parametrize(
    "geometry",
    [
        empty,
        empty_point,
        empty_line_string,
        empty_polygon,
    ],
)
def test_densify_empty(geometry):
    actual = pygeos.densify(geometry, tolerance=5)
    assert pygeos.equals(actual, geometry).all()


@pytest.mark.skipif(pygeos.geos_version < (3, 10, 0), reason="GEOS < 3.10")
@pytest.mark.parametrize("geometry", [point, point_z, multi_point])
def test_densify_no_change(geometry):
    actual = pygeos.densify(geometry, tolerance=5)
    assert pygeos.equals(actual, geometry).all()


@pytest.mark.skipif(pygeos.geos_version < (3, 10, 0), reason="GEOS < 3.10")
def test_densify_none():
    assert pygeos.densify(None, tolerance=5) is None


@pytest.mark.skipif(pygeos.geos_version < (3, 10, 0), reason="GEOS < 3.10")
@pytest.mark.parametrize(
    "geometry,tolerance, expected",
    [
        # tolerance greater than max edge length, no change
        (
            pygeos.Geometry("LINESTRING (0 0, 0 10)"),
            20,
            pygeos.Geometry("LINESTRING (0 0, 0 10)"),
        ),
        (
            pygeos.Geometry("POLYGON ((0 0, 10 0, 10 10, 0 10, 0 0))"),
            20,
            pygeos.Geometry("POLYGON ((0 0, 10 0, 10 10, 0 10, 0 0))"),
        ),
        # tolerance causes one vertex per segment
        (
            pygeos.Geometry("LINESTRING (0 0, 0 10)"),
            6,
            pygeos.Geometry("LINESTRING (0 0, 0 5, 0 10)"),
        ),
        (
            Geometry("POLYGON ((0 0, 10 0, 10 10, 0 10, 0 0))"),
            6,
            pygeos.Geometry(
                "POLYGON ((0 0, 5 0, 10 0, 10 5, 10 10, 5 10, 0 10, 0 5, 0 0))"
            ),
        ),
        # ensure input arrays are broadcast correctly
        (
            [
                pygeos.Geometry("LINESTRING (0 0, 0 10)"),
                pygeos.Geometry("LINESTRING (0 0, 0 2)"),
            ],
            6,
            [
                pygeos.Geometry("LINESTRING (0 0, 0 5, 0 10)"),
                pygeos.Geometry("LINESTRING (0 0, 0 2)"),
            ],
        ),
        (
            [
                pygeos.Geometry("LINESTRING (0 0, 0 10)"),
                pygeos.Geometry("LINESTRING (0 0, 0 2)"),
            ],
            [6],
            [
                pygeos.Geometry("LINESTRING (0 0, 0 5, 0 10)"),
                pygeos.Geometry("LINESTRING (0 0, 0 2)"),
            ],
        ),
        (
            [
                pygeos.Geometry("LINESTRING (0 0, 0 10)"),
                pygeos.Geometry("LINESTRING (0 0, 0 2)"),
            ],
            [6, 1.5],
            [
                pygeos.Geometry("LINESTRING (0 0, 0 5, 0 10)"),
                pygeos.Geometry("LINESTRING (0 0, 0 1, 0 2)"),
            ],
        ),
    ],
)
def test_densify(geometry, tolerance, expected):
    actual = pygeos.densify(geometry, tolerance)
    assert pygeos.equals(actual, geometry).all()
=======
def test_polygonize():
    lines = [
        pygeos.Geometry("LINESTRING (0 0, 1 1)"),
        pygeos.Geometry("LINESTRING (0 0, 0 1)"),
        pygeos.Geometry("LINESTRING (0 1, 1 1)"),
        pygeos.Geometry("LINESTRING (1 1, 1 0)"),
        pygeos.Geometry("LINESTRING (1 0, 0 0)"),
        pygeos.Geometry("LINESTRING (5 5, 6 6)"),
        pygeos.Geometry("POINT (0 0)"),
        None,
    ]
    result = pygeos.polygonize(lines)
    assert pygeos.get_type_id(result) == 7  # GeometryCollection
    expected = pygeos.Geometry(
        "GEOMETRYCOLLECTION (POLYGON ((0 0, 1 1, 1 0, 0 0)), POLYGON ((1 1, 0 0, 0 1, 1 1)))"
    )
    assert result == expected


def test_polygonize_array():
    lines = [
        pygeos.Geometry("LINESTRING (0 0, 1 1)"),
        pygeos.Geometry("LINESTRING (0 0, 0 1)"),
        pygeos.Geometry("LINESTRING (0 1, 1 1)"),
    ]
    expected = pygeos.Geometry(
        "GEOMETRYCOLLECTION (POLYGON ((1 1, 0 0, 0 1, 1 1)))"
    )
    result = pygeos.polygonize(np.array(lines))
    assert isinstance(result, pygeos.Geometry)
    assert result == expected

    result = pygeos.polygonize(np.array([lines]))
    assert isinstance(result, np.ndarray)
    assert result.shape == (1,)
    assert result[0] == expected

    arr = np.array([lines, lines])
    assert arr.shape == (2, 3)
    result = pygeos.polygonize(arr)
    assert isinstance(result, np.ndarray)
    assert result.shape == (2,)
    assert result[0] == expected
    assert result[1] == expected

    arr = np.array([[lines, lines], [lines, lines], [lines, lines]])
    assert arr.shape == (3, 2, 3)
    result = pygeos.polygonize(arr)
    assert isinstance(result, np.ndarray)
    assert result.shape == (3, 2)
    for res in result.flatten():
        assert res == expected


@pytest.mark.skipif(
    np.__version__ < "1.15",
    reason="axis keyword for generalized ufunc introduced in np 1.15",
)
def test_polygonize_array_axis():
    lines = [
        pygeos.Geometry("LINESTRING (0 0, 1 1)"),
        pygeos.Geometry("LINESTRING (0 0, 0 1)"),
        pygeos.Geometry("LINESTRING (0 1, 1 1)"),
    ]
    arr = np.array([lines, lines])  # shape (2, 3)
    result = pygeos.polygonize(arr, axis=1)
    assert result.shape == (2,)
    result = pygeos.polygonize(arr, axis=0)
    assert result.shape == (3,)


def test_polygonize_missing():
    # set of geometries that is all missing
    result = pygeos.polygonize([None, None])
    assert result == pygeos.Geometry("GEOMETRYCOLLECTION EMPTY")
>>>>>>> 266c89e9
<|MERGE_RESOLUTION|>--- conflicted
+++ resolved
@@ -393,117 +393,6 @@
         pygeos.clip_by_rect([line_string, line_string], 0, 0, 1, np.array([0, 1]))
 
 
-<<<<<<< HEAD
-@pytest.mark.skipif(pygeos.geos_version < (3, 10, 0), reason="GEOS < 3.10")
-@pytest.mark.parametrize("geometry", all_types)
-@pytest.mark.parametrize("tolerance", [-1, 0])
-def test_densify_invalid_tolerance(geometry, tolerance):
-    with pytest.raises(GEOSException, match="IllegalArgumentException"):
-        pygeos.densify(geometry, tolerance=tolerance)
-
-
-@pytest.mark.skipif(pygeos.geos_version < (3, 10, 0), reason="GEOS < 3.10")
-@pytest.mark.parametrize("geometry", all_types)
-def test_densify_tolerance_nan(geometry):
-    actual = pygeos.densify(geometry, tolerance=np.nan)
-    assert actual == None
-
-
-@pytest.mark.skipif(pygeos.geos_version < (3, 10, 0), reason="GEOS < 3.10")
-@pytest.mark.parametrize(
-    "geometry",
-    [
-        empty,
-        empty_point,
-        empty_line_string,
-        empty_polygon,
-    ],
-)
-def test_densify_empty(geometry):
-    actual = pygeos.densify(geometry, tolerance=5)
-    assert pygeos.equals(actual, geometry).all()
-
-
-@pytest.mark.skipif(pygeos.geos_version < (3, 10, 0), reason="GEOS < 3.10")
-@pytest.mark.parametrize("geometry", [point, point_z, multi_point])
-def test_densify_no_change(geometry):
-    actual = pygeos.densify(geometry, tolerance=5)
-    assert pygeos.equals(actual, geometry).all()
-
-
-@pytest.mark.skipif(pygeos.geos_version < (3, 10, 0), reason="GEOS < 3.10")
-def test_densify_none():
-    assert pygeos.densify(None, tolerance=5) is None
-
-
-@pytest.mark.skipif(pygeos.geos_version < (3, 10, 0), reason="GEOS < 3.10")
-@pytest.mark.parametrize(
-    "geometry,tolerance, expected",
-    [
-        # tolerance greater than max edge length, no change
-        (
-            pygeos.Geometry("LINESTRING (0 0, 0 10)"),
-            20,
-            pygeos.Geometry("LINESTRING (0 0, 0 10)"),
-        ),
-        (
-            pygeos.Geometry("POLYGON ((0 0, 10 0, 10 10, 0 10, 0 0))"),
-            20,
-            pygeos.Geometry("POLYGON ((0 0, 10 0, 10 10, 0 10, 0 0))"),
-        ),
-        # tolerance causes one vertex per segment
-        (
-            pygeos.Geometry("LINESTRING (0 0, 0 10)"),
-            6,
-            pygeos.Geometry("LINESTRING (0 0, 0 5, 0 10)"),
-        ),
-        (
-            Geometry("POLYGON ((0 0, 10 0, 10 10, 0 10, 0 0))"),
-            6,
-            pygeos.Geometry(
-                "POLYGON ((0 0, 5 0, 10 0, 10 5, 10 10, 5 10, 0 10, 0 5, 0 0))"
-            ),
-        ),
-        # ensure input arrays are broadcast correctly
-        (
-            [
-                pygeos.Geometry("LINESTRING (0 0, 0 10)"),
-                pygeos.Geometry("LINESTRING (0 0, 0 2)"),
-            ],
-            6,
-            [
-                pygeos.Geometry("LINESTRING (0 0, 0 5, 0 10)"),
-                pygeos.Geometry("LINESTRING (0 0, 0 2)"),
-            ],
-        ),
-        (
-            [
-                pygeos.Geometry("LINESTRING (0 0, 0 10)"),
-                pygeos.Geometry("LINESTRING (0 0, 0 2)"),
-            ],
-            [6],
-            [
-                pygeos.Geometry("LINESTRING (0 0, 0 5, 0 10)"),
-                pygeos.Geometry("LINESTRING (0 0, 0 2)"),
-            ],
-        ),
-        (
-            [
-                pygeos.Geometry("LINESTRING (0 0, 0 10)"),
-                pygeos.Geometry("LINESTRING (0 0, 0 2)"),
-            ],
-            [6, 1.5],
-            [
-                pygeos.Geometry("LINESTRING (0 0, 0 5, 0 10)"),
-                pygeos.Geometry("LINESTRING (0 0, 0 1, 0 2)"),
-            ],
-        ),
-    ],
-)
-def test_densify(geometry, tolerance, expected):
-    actual = pygeos.densify(geometry, tolerance)
-    assert pygeos.equals(actual, geometry).all()
-=======
 def test_polygonize():
     lines = [
         pygeos.Geometry("LINESTRING (0 0, 1 1)"),
@@ -579,4 +468,114 @@
     # set of geometries that is all missing
     result = pygeos.polygonize([None, None])
     assert result == pygeos.Geometry("GEOMETRYCOLLECTION EMPTY")
->>>>>>> 266c89e9
+
+
+@pytest.mark.skipif(pygeos.geos_version < (3, 10, 0), reason="GEOS < 3.10")
+@pytest.mark.parametrize("geometry", all_types)
+@pytest.mark.parametrize("tolerance", [-1, 0])
+def test_densify_invalid_tolerance(geometry, tolerance):
+    with pytest.raises(GEOSException, match="IllegalArgumentException"):
+        pygeos.densify(geometry, tolerance=tolerance)
+
+
+@pytest.mark.skipif(pygeos.geos_version < (3, 10, 0), reason="GEOS < 3.10")
+@pytest.mark.parametrize("geometry", all_types)
+def test_densify_tolerance_nan(geometry):
+    actual = pygeos.densify(geometry, tolerance=np.nan)
+    assert actual == None
+
+
+@pytest.mark.skipif(pygeos.geos_version < (3, 10, 0), reason="GEOS < 3.10")
+@pytest.mark.parametrize(
+    "geometry",
+    [
+        empty,
+        empty_point,
+        empty_line_string,
+        empty_polygon,
+    ],
+)
+def test_densify_empty(geometry):
+    actual = pygeos.densify(geometry, tolerance=5)
+    assert pygeos.equals(actual, geometry).all()
+
+
+@pytest.mark.skipif(pygeos.geos_version < (3, 10, 0), reason="GEOS < 3.10")
+@pytest.mark.parametrize("geometry", [point, point_z, multi_point])
+def test_densify_no_change(geometry):
+    actual = pygeos.densify(geometry, tolerance=5)
+    assert pygeos.equals(actual, geometry).all()
+
+
+@pytest.mark.skipif(pygeos.geos_version < (3, 10, 0), reason="GEOS < 3.10")
+def test_densify_none():
+    assert pygeos.densify(None, tolerance=5) is None
+
+
+@pytest.mark.skipif(pygeos.geos_version < (3, 10, 0), reason="GEOS < 3.10")
+@pytest.mark.parametrize(
+    "geometry,tolerance, expected",
+    [
+        # tolerance greater than max edge length, no change
+        (
+            pygeos.Geometry("LINESTRING (0 0, 0 10)"),
+            20,
+            pygeos.Geometry("LINESTRING (0 0, 0 10)"),
+        ),
+        (
+            pygeos.Geometry("POLYGON ((0 0, 10 0, 10 10, 0 10, 0 0))"),
+            20,
+            pygeos.Geometry("POLYGON ((0 0, 10 0, 10 10, 0 10, 0 0))"),
+        ),
+        # tolerance causes one vertex per segment
+        (
+            pygeos.Geometry("LINESTRING (0 0, 0 10)"),
+            6,
+            pygeos.Geometry("LINESTRING (0 0, 0 5, 0 10)"),
+        ),
+        (
+            Geometry("POLYGON ((0 0, 10 0, 10 10, 0 10, 0 0))"),
+            6,
+            pygeos.Geometry(
+                "POLYGON ((0 0, 5 0, 10 0, 10 5, 10 10, 5 10, 0 10, 0 5, 0 0))"
+            ),
+        ),
+        # ensure input arrays are broadcast correctly
+        (
+            [
+                pygeos.Geometry("LINESTRING (0 0, 0 10)"),
+                pygeos.Geometry("LINESTRING (0 0, 0 2)"),
+            ],
+            6,
+            [
+                pygeos.Geometry("LINESTRING (0 0, 0 5, 0 10)"),
+                pygeos.Geometry("LINESTRING (0 0, 0 2)"),
+            ],
+        ),
+        (
+            [
+                pygeos.Geometry("LINESTRING (0 0, 0 10)"),
+                pygeos.Geometry("LINESTRING (0 0, 0 2)"),
+            ],
+            [6],
+            [
+                pygeos.Geometry("LINESTRING (0 0, 0 5, 0 10)"),
+                pygeos.Geometry("LINESTRING (0 0, 0 2)"),
+            ],
+        ),
+        (
+            [
+                pygeos.Geometry("LINESTRING (0 0, 0 10)"),
+                pygeos.Geometry("LINESTRING (0 0, 0 2)"),
+            ],
+            [6, 1.5],
+            [
+                pygeos.Geometry("LINESTRING (0 0, 0 5, 0 10)"),
+                pygeos.Geometry("LINESTRING (0 0, 0 1, 0 2)"),
+            ],
+        ),
+    ],
+)
+def test_densify(geometry, tolerance, expected):
+    actual = pygeos.densify(geometry, tolerance)
+    assert pygeos.equals(actual, geometry).all()