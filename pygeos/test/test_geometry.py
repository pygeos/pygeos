import sys
import numpy as np
import pygeos
import pytest

from .common import point
from .common import point_nan
from .common import empty_point
from .common import line_string
from .common import empty_line_string
from .common import linear_ring
from .common import polygon
from .common import polygon_with_hole
from .common import empty_polygon
from .common import multi_point
from .common import multi_line_string
from .common import multi_polygon
from .common import geometry_collection
from .common import empty as empty_geometry_collection
from .common import point_z
from .common import all_types


def test_get_num_points():
    actual = pygeos.get_num_points(all_types + (None,)).tolist()
    assert actual == [0, 3, 5, 0, 0, 0, 0, 0, 0, 0]


def test_get_num_interior_rings():
    actual = pygeos.get_num_interior_rings(all_types + (polygon_with_hole, None))
    assert actual.tolist() == [0, 0, 0, 0, 0, 0, 0, 0, 0, 1, 0]


def test_get_num_geometries():
    actual = pygeos.get_num_geometries(all_types + (None,)).tolist()
    assert actual == [1, 1, 1, 1, 2, 1, 2, 2, 0, 0]


@pytest.mark.parametrize(
    "geom",
    [
        point,
        polygon,
        multi_point,
        multi_line_string,
        multi_polygon,
        geometry_collection,
    ],
)
def test_get_point_non_linestring(geom):
    actual = pygeos.get_point(geom, [0, 2, -1])
    assert pygeos.is_missing(actual).all()


@pytest.mark.parametrize("geom", [line_string, linear_ring])
def test_get_point(geom):
    n = pygeos.get_num_points(geom)
    actual = pygeos.get_point(geom, [0, -n, n, -(n + 1)])
    assert pygeos.equals(actual[0], actual[1]).all()
    assert pygeos.is_missing(actual[2:4]).all()


@pytest.mark.parametrize(
    "geom",
    [
        point,
        line_string,
        linear_ring,
        multi_point,
        multi_line_string,
        multi_polygon,
        geometry_collection,
    ],
)
def test_get_exterior_ring_non_polygon(geom):
    actual = pygeos.get_exterior_ring(geom)
    assert pygeos.is_missing(actual).all()


def test_get_exterior_ring():
    actual = pygeos.get_exterior_ring([polygon, polygon_with_hole])
    assert (pygeos.get_type_id(actual) == 2).all()


@pytest.mark.parametrize(
    "geom",
    [
        point,
        line_string,
        linear_ring,
        multi_point,
        multi_line_string,
        multi_polygon,
        geometry_collection,
    ],
)
def test_get_interior_ring_non_polygon(geom):
    actual = pygeos.get_interior_ring(geom, [0, 2, -1])
    assert pygeos.is_missing(actual).all()


def test_get_interior_ring():
    actual = pygeos.get_interior_ring(polygon_with_hole, [0, -1, 1, -2])
    assert pygeos.equals(actual[0], actual[1]).all()
    assert pygeos.is_missing(actual[2:4]).all()


@pytest.mark.parametrize("geom", [point, line_string, linear_ring, polygon])
def test_get_geometry_simple(geom):
    actual = pygeos.get_geometry(geom, [0, -1, 1, -2])
    assert pygeos.equals(actual[0], actual[1]).all()
    assert pygeos.is_missing(actual[2:4]).all()


@pytest.mark.parametrize(
    "geom", [multi_point, multi_line_string, multi_polygon, geometry_collection]
)
def test_get_geometry_collection(geom):
    n = pygeos.get_num_geometries(geom)
    actual = pygeos.get_geometry(geom, [0, -n, n, -(n + 1)])
    assert pygeos.equals(actual[0], actual[1]).all()
    assert pygeos.is_missing(actual[2:4]).all()


def test_get_type_id():
    actual = pygeos.get_type_id(all_types).tolist()
    assert actual == [0, 1, 2, 3, 4, 5, 6, 7, 7]


def test_get_dimensions():
    actual = pygeos.get_dimensions(all_types).tolist()
    assert actual == [0, 1, 1, 2, 0, 1, 2, 1, -1]


def test_get_coordinate_dimension():
    actual = pygeos.get_coordinate_dimension([point, point_z, None]).tolist()
    assert actual == [2, 3, -1]


def test_get_num_coordinates():
    actual = pygeos.get_num_coordinates(all_types + (None,)).tolist()
    assert actual == [1, 3, 5, 5, 2, 2, 10, 3, 0, 0]


def test_get_srid():
    """All geometry types have no SRID by default; None returns -1"""
    actual = pygeos.get_srid(all_types + (None,)).tolist()
    assert actual == [0, 0, 0, 0, 0, 0, 0, 0, 0, -1]


def test_get_set_srid():
    actual = pygeos.set_srid(point, 4326)
    assert pygeos.get_srid(point) == 0
    assert pygeos.get_srid(actual) == 4326


@pytest.mark.parametrize(
    "func",
    [
        pygeos.get_x,
        pygeos.get_y,
        pytest.param(
            pygeos.get_z,
            marks=pytest.mark.skipif(
                pygeos.geos_version < (3, 7, 0), reason="GEOS < 3.7"
            ),
        ),
    ],
)
@pytest.mark.parametrize("geom", all_types[1:])
def test_get_xyz_no_point(func, geom):
    assert np.isnan(func(geom))


def test_get_x():
    assert pygeos.get_x([point, point_z]).tolist() == [2.0, 1.0]


def test_get_y():
    assert pygeos.get_y([point, point_z]).tolist() == [3.0, 1.0]


@pytest.mark.skipif(pygeos.geos_version < (3, 7, 0), reason="GEOS < 3.7")
def test_get_z():
    assert pygeos.get_z([point_z]).tolist() == [1.0]


@pytest.mark.skipif(pygeos.geos_version < (3, 7, 0), reason="GEOS < 3.7")
def test_get_z_2d():
    assert np.isnan(pygeos.get_z(point))


@pytest.mark.parametrize("geom", all_types)
def test_new_from_wkt(geom):
    actual = pygeos.Geometry(str(geom))
    assert pygeos.equals(actual, geom)


def test_adapt_ptr_raises():
    point = pygeos.Geometry("POINT (2 2)")
    with pytest.raises(AttributeError):
        point._ptr += 1


@pytest.mark.parametrize(
    "geom", all_types + (pygeos.points(np.nan, np.nan), empty_point)
)
def test_hash_same_equal(geom):
    assert hash(geom) == hash(pygeos.apply(geom, lambda x: x))


@pytest.mark.parametrize("geom", all_types[:-1])
def test_hash_same_not_equal(geom):
    assert hash(geom) != hash(pygeos.apply(geom, lambda x: x + 1))


@pytest.mark.parametrize("geom", all_types)
def test_eq(geom):
    assert geom == pygeos.apply(geom, lambda x: x)


@pytest.mark.parametrize("geom", all_types[:-1])
def test_neq(geom):
    assert geom != pygeos.apply(geom, lambda x: x + 1)


@pytest.mark.parametrize("geom", all_types)
def test_set_unique(geom):
    a = {geom, pygeos.apply(geom, lambda x: x)}
    assert len(a) == 1


def test_eq_nan():
    assert point_nan != point_nan


def test_neq_nan():
    assert not (point_nan == point_nan)


def test_set_nan():
    # As NaN != NaN, you can have multiple "NaN" points in a set
    # set([float("nan"), float("nan")]) also returns a set with 2 elements
    a = set(pygeos.points([[np.nan, np.nan]] * 10))
    assert len(a) == 10  # different objects: NaN != NaN


def test_set_nan_same_objects():
    # You can't put identical objects in a set.
    # x = float("nan"); set([x, x]) also retuns a set with 1 element
    a = set([point_nan] * 10)
    assert len(a) == 1


@pytest.mark.parametrize(
    "geom",
    [
        point,
        multi_point,
        line_string,
        multi_line_string,
        polygon,
        multi_polygon,
        geometry_collection,
        empty_point,
        empty_line_string,
        empty_polygon,
        empty_geometry_collection,
    ],
)
def test_get_parts(geom):
    expected_num_parts = pygeos.get_num_geometries(geom)
    expected_parts = pygeos.get_geometry(geom, range(0, expected_num_parts))

    parts = pygeos.get_parts(geom)
    assert len(parts) == expected_num_parts
    assert np.all(pygeos.equals_exact(parts, expected_parts))


def test_get_parts_array():
    # note: this also verifies that None is handled correctly
    # in the mix; internally it returns -1 for count of geometries
    geom = np.array([None, empty_line_string, multi_point, point, multi_polygon])
    expected_parts = []
    for g in geom:
        for i in range(0, pygeos.get_num_geometries(g)):
            expected_parts.append(pygeos.get_geometry(g, i))

    parts = pygeos.get_parts(geom)
    assert len(parts) == len(expected_parts)
    assert np.all(pygeos.equals_exact(parts, expected_parts))


def test_get_parts_geometry_collection_multi():
    """On the first pass, the individual Multi* geometry objects are returned
    from the collection.  On the second pass, the individual singular geometry
    objects within those are returned.
    """
    geom = pygeos.geometrycollections([multi_point, multi_line_string, multi_polygon])
    expected_num_parts = pygeos.get_num_geometries(geom)
    expected_parts = pygeos.get_geometry(geom, range(0, expected_num_parts))

    parts = pygeos.get_parts(geom)
    assert len(parts) == expected_num_parts
    assert np.all(pygeos.equals_exact(parts, expected_parts))

    expected_subparts = []
    for g in np.asarray(expected_parts):
        for i in range(0, pygeos.get_num_geometries(g)):
            expected_subparts.append(pygeos.get_geometry(g, i))

    subparts = pygeos.get_parts(parts)
    assert len(subparts) == len(expected_subparts)
    assert np.all(pygeos.equals_exact(subparts, expected_subparts))


def test_get_parts_return_index():
    geom = np.array([multi_point, point, multi_polygon])
    expected_parts = []
    expected_index = []
    for i, g in enumerate(geom):
        for j in range(0, pygeos.get_num_geometries(g)):
            expected_parts.append(pygeos.get_geometry(g, j))
            expected_index.append(i)

    parts, index = pygeos.get_parts(geom, return_index=True)
    assert len(parts) == len(expected_parts)
    assert np.all(pygeos.equals_exact(parts, expected_parts))
    assert np.array_equal(index, expected_index)


@pytest.mark.parametrize(
    "geom",
    ([[None]], [[empty_point]], [[multi_point]], [[multi_point, multi_line_string]]),
)
def test_get_parts_invalid_dimensions(geom):
    """Only 1D inputs are supported"""
    with pytest.raises(ValueError, match="Array should be one dimensional"):
        pygeos.get_parts(geom)


<<<<<<< HEAD
@pytest.mark.parametrize(
    "geom",
    [point, line_string, polygon],
)
=======
@pytest.mark.parametrize("geom", [point, line_string, polygon])
>>>>>>> e56351ca
def test_get_parts_non_multi(geom):
    """Non-multipart geometries should be returned identical to inputs"""
    assert np.all(pygeos.equals_exact(np.asarray(geom), pygeos.get_parts(geom)))


<<<<<<< HEAD
@pytest.mark.parametrize(
    "geom",
    [None, [None], []],
)
=======
@pytest.mark.parametrize("geom", [None, [None], []])
>>>>>>> e56351ca
def test_get_parts_None(geom):
    assert len(pygeos.get_parts(geom)) == 0


<<<<<<< HEAD
@pytest.mark.parametrize(
    "geom",
    ["foo", ["foo"], 42],
)
def test_get_parts_invalid_geometry(geom):
    with pytest.raises(
        TypeError,
        match="One of the arguments is of incorrect type.",
    ):
=======
@pytest.mark.parametrize("geom", ["foo", ["foo"], 42])
def test_get_parts_invalid_geometry(geom):
    with pytest.raises(TypeError, match="One of the arguments is of incorrect type."):
>>>>>>> e56351ca
        pygeos.get_parts(geom)


@pytest.mark.skipif(pygeos.geos_version < (3, 6, 0), reason="GEOS < 3.6")
def test_get_precision():
    geometries = all_types + (point_z, empty_point, empty_line_string, empty_polygon)
    # default is 0
    actual = pygeos.get_precision(geometries).tolist()
    assert actual == [0] * len(geometries)

    geometry = pygeos.set_precision(geometries, 1)
    actual = pygeos.get_precision(geometry).tolist()
    assert actual == [1] * len(geometries)


@pytest.mark.skipif(pygeos.geos_version < (3, 6, 0), reason="GEOS < 3.6")
def test_get_precision_none():
    assert np.all(np.isnan(pygeos.get_precision([None])))


@pytest.mark.skipif(pygeos.geos_version < (3, 6, 0), reason="GEOS < 3.6")
def test_set_precision():
    initial_geometry = pygeos.Geometry("POINT (0.9 0.9)")
    assert pygeos.get_precision(initial_geometry) == 0

    geometry = pygeos.set_precision(initial_geometry, 0)
    assert pygeos.get_precision(geometry) == 0
    assert pygeos.equals(geometry, initial_geometry)

    geometry = pygeos.set_precision(initial_geometry, 1)
    assert pygeos.get_precision(geometry) == 1
    assert pygeos.equals(geometry, pygeos.Geometry("POINT (1 1)"))
    # original should remain unchanged
    assert pygeos.equals(initial_geometry, pygeos.Geometry("POINT (0.9 0.9)"))


@pytest.mark.skipif(pygeos.geos_version < (3, 6, 0), reason="GEOS < 3.6")
def test_set_precision_drop_coords():
    # setting precision of 0 will not drop duplicated points in original
    geometry = pygeos.set_precision(
        pygeos.Geometry("LINESTRING (0 0, 0 0, 0 1, 1 1)"), 0
    )
    assert pygeos.equals(geometry, pygeos.Geometry("LINESTRING (0 0, 0 0, 0 1, 1 1)"))

    # setting precision will remove duplicated points
    geometry = pygeos.set_precision(geometry, 1)
    assert pygeos.equals(geometry, pygeos.Geometry("LINESTRING (0 0, 0 1, 1 1)"))


@pytest.mark.skipif(pygeos.geos_version < (3, 6, 0), reason="GEOS < 3.6")
def test_set_precision_z():
    geometry = pygeos.set_precision(pygeos.Geometry("POINT Z (0.9 0.9 0.9)"), 1)
    assert pygeos.get_precision(geometry) == 1
    assert pygeos.equals(geometry, pygeos.Geometry("POINT Z (1 1 0.9)"))


@pytest.mark.skipif(pygeos.geos_version < (3, 6, 0), reason="GEOS < 3.6")
def test_set_precision_nan():
    assert np.all(np.isnan(pygeos.get_coordinates(pygeos.set_precision(point_nan, 1))))


@pytest.mark.skipif(pygeos.geos_version < (3, 6, 0), reason="GEOS < 3.6")
def test_set_precision_none():
    assert pygeos.set_precision(None, 0) is None


@pytest.mark.skipif(pygeos.geos_version < (3, 6, 0), reason="GEOS < 3.6")
def test_set_precision_grid_size_nan():
    assert pygeos.set_precision(pygeos.Geometry("POINT (0.9 0.9)"), np.nan) is None


@pytest.mark.skipif(pygeos.geos_version < (3, 6, 0), reason="GEOS < 3.6")
def test_set_precision_preserve_topology():
    # GEOS test case - geometry is valid initially but becomes
    # invalid after rounding
    geometry = pygeos.Geometry(
        "POLYGON((10 10,20 10,16 15,20 20, 10 20, 14 15, 10 10))"
    )

    assert pygeos.equals(
        pygeos.set_precision(geometry, 5, preserve_topology=False),
        pygeos.Geometry("POLYGON ((10 10, 20 10, 15 15, 20 20, 10 20, 15 15, 10 10))"),
    )

    assert pygeos.equals(
        pygeos.set_precision(geometry, 5, preserve_topology=True),
        pygeos.Geometry(
            "MULTIPOLYGON (((10 10, 15 15, 20 10, 10 10)), ((15 15, 10 20, 20 20, 15 15)))"
        ),
    )


@pytest.mark.skipif(pygeos.geos_version < (3, 6, 0), reason="GEOS < 3.6")
@pytest.mark.parametrize(
    "geometry,expected",
    [
        (
            pygeos.Geometry("LINESTRING (0 0, 0.1 0.1)"),
            pygeos.Geometry("LINESTRING EMPTY"),
        ),
        (
            pygeos.Geometry("LINEARRING (0 0, 0.1 0, 0.1 0.1, 0 0.1, 0 0)"),
            pygeos.Geometry("LINEARRING EMPTY"),
        ),
        (
            pygeos.Geometry("POLYGON ((0 0, 0.1 0, 0.1 0.1, 0 0.1, 0 0))"),
            pygeos.Geometry("POLYGON EMPTY"),
        ),
    ],
)
def test_set_precision_collapse(geometry, expected):
    """Lines and polygons collapse to empty geometries if vertices are too close"""
    assert pygeos.equals(pygeos.set_precision(geometry, 1), expected)


@pytest.mark.skipif(pygeos.geos_version < (3, 6, 0), reason="GEOS < 3.6")
def test_set_precision_intersection():
    """Operations should use the most precise presision grid size of the inputs"""

    box1 = pygeos.normalize(pygeos.box(0, 0, 0.9, 0.9))
    box2 = pygeos.normalize(pygeos.box(0.75, 0, 1.75, 0.75))

    assert pygeos.get_precision(pygeos.intersection(box1, box2)) == 0

    # GEOS will use and keep the most precise precision grid size
    box1 = pygeos.set_precision(box1, 0.5)
    box2 = pygeos.set_precision(box2, 1)
    out = pygeos.intersection(box1, box2)
    assert pygeos.get_precision(out) == 0.5
    assert pygeos.equals(out, pygeos.Geometry("LINESTRING (1 1, 1 0)"))<|MERGE_RESOLUTION|>--- conflicted
+++ resolved
@@ -339,46 +339,20 @@
         pygeos.get_parts(geom)
 
 
-<<<<<<< HEAD
-@pytest.mark.parametrize(
-    "geom",
-    [point, line_string, polygon],
-)
-=======
 @pytest.mark.parametrize("geom", [point, line_string, polygon])
->>>>>>> e56351ca
 def test_get_parts_non_multi(geom):
     """Non-multipart geometries should be returned identical to inputs"""
     assert np.all(pygeos.equals_exact(np.asarray(geom), pygeos.get_parts(geom)))
 
 
-<<<<<<< HEAD
-@pytest.mark.parametrize(
-    "geom",
-    [None, [None], []],
-)
-=======
 @pytest.mark.parametrize("geom", [None, [None], []])
->>>>>>> e56351ca
 def test_get_parts_None(geom):
     assert len(pygeos.get_parts(geom)) == 0
 
 
-<<<<<<< HEAD
-@pytest.mark.parametrize(
-    "geom",
-    ["foo", ["foo"], 42],
-)
-def test_get_parts_invalid_geometry(geom):
-    with pytest.raises(
-        TypeError,
-        match="One of the arguments is of incorrect type.",
-    ):
-=======
 @pytest.mark.parametrize("geom", ["foo", ["foo"], 42])
 def test_get_parts_invalid_geometry(geom):
     with pytest.raises(TypeError, match="One of the arguments is of incorrect type."):
->>>>>>> e56351ca
         pygeos.get_parts(geom)
 
 
