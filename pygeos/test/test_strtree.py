--- conflicted
+++ resolved
@@ -200,27 +200,11 @@
         # same points as envelope
         (pygeos.buffer(pygeos.points(3, 3), 3 * HALF_UNIT_DIAG), [2, 3, 4]),
         # multipoints intersect
-<<<<<<< HEAD
-        pytest.param(
-            pygeos.multipoints([[5, 5], [7, 7]]),
-            [5, 7],
-            marks=pytest.mark.xfail(reason="GEOS 3.5"),
-        ),
-        # envelope of points contains points, but points do not intersect
-        (pygeos.multipoints([[5, 7], [7, 5]]), []),
-        # only one point of multipoint intersects
-        pytest.param(
-            pygeos.multipoints([[5, 7], [7, 7]]),
-            [7],
-            marks=pytest.mark.xfail(reason="GEOS 3.5"),
-        ),
-=======
         pytest.param(pygeos.multipoints([[5, 5], [7, 7]]), [5, 7], marks=pytest.mark.xfail(pygeos.geos_version<(3, 6, 0), reason="GEOS 3.5")),
         # envelope of points contains points, but points do not intersect
         (pygeos.multipoints([[5, 7], [7, 5]]), []),
         # only one point of multipoint intersects
         pytest.param(pygeos.multipoints([[5, 7], [7, 7]]), [7], marks=pytest.mark.xfail(pygeos.geos_version<(3, 6, 0), reason="GEOS 3.5")),
->>>>>>> da86af40
     ],
 )
 def test_query_intersects_points(tree, geometry, expected):
