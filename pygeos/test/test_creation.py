--- conflicted
+++ resolved
@@ -65,12 +65,15 @@
     assert str(actual) == "LINESTRING Z (0 2 0, 1 3 0)"
 
 
-@pytest.mark.parametrize("shape", [
-    (2, 1, 2),  # 2 linestrings of 1 2D point
-    (1, 1, 2),  # 1 linestring of 1 2D point
-    (1, 2),  # 1 linestring of 1 2D point (scalar)
-    (2, ),  # 1 2D point (scalar)
-])
+@pytest.mark.parametrize(
+    "shape",
+    [
+        (2, 1, 2),  # 2 linestrings of 1 2D point
+        (1, 1, 2),  # 1 linestring of 1 2D point
+        (1, 2),  # 1 linestring of 1 2D point (scalar)
+        (2,),  # 1 2D point (scalar)
+    ],
+)
 def test_linestrings_invalid_shape(shape):
     with pytest.raises(ValueError):
         pygeos.linestrings(np.ones(shape))
@@ -91,18 +94,21 @@
     assert str(actual) == "LINEARRING (1 0, 1 1, 0 1, 0 0, 1 0)"
 
 
-@pytest.mark.parametrize("shape", [
-    (2, 1, 2),  # 2 linearrings of 1 2D point
-    (1, 1, 2),  # 1 linearring of 1 2D point
-    (1, 2),  # 1 linearring of 1 2D point (scalar)
-    (2, 2, 2),  # 2 linearrings of 2 2D points
-    (1, 2, 2),  # 1 linearring of 2 2D points
-    (2, 2),  # 1 linearring of 2 2D points (scalar)
-    (2, 3, 2),  # 2 linearrings of 3 2D points
-    (1, 3, 2),  # 1 linearring of 3 2D points
-    (3, 2),  # 1 linearring of 3 2D points (scalar)
-    (2, ),  # 1 2D point (scalar)
-])
+@pytest.mark.parametrize(
+    "shape",
+    [
+        (2, 1, 2),  # 2 linearrings of 1 2D point
+        (1, 1, 2),  # 1 linearring of 1 2D point
+        (1, 2),  # 1 linearring of 1 2D point (scalar)
+        (2, 2, 2),  # 2 linearrings of 2 2D points
+        (1, 2, 2),  # 1 linearring of 2 2D points
+        (2, 2),  # 1 linearring of 2 2D points (scalar)
+        (2, 3, 2),  # 2 linearrings of 3 2D points
+        (1, 3, 2),  # 1 linearring of 3 2D points
+        (3, 2),  # 1 linearring of 3 2D points (scalar)
+        (2,),  # 1 2D point (scalar)
+    ],
+)
 def test_linearrings_invalid_shape(shape):
     coords = np.ones(shape)
     with pytest.raises(ValueError):
@@ -112,6 +118,7 @@
     coords[..., 1] += 1
     with pytest.raises(ValueError):
         pygeos.linearrings(coords)
+
 
 def test_polygon_from_linearring():
     actual = pygeos.polygons(pygeos.linearrings(box_tpl(0, 0, 1, 1)))
@@ -163,46 +170,52 @@
     assert pygeos.area(actual).tolist() == [96.0, 24.0]
 
 
-@pytest.mark.parametrize("shape", [
-    (2, 1, 2),  # 2 linearrings of 1 2D point
-    (1, 1, 2),  # 1 linearring of 1 2D point
-    (1, 2),  # 1 linearring of 1 2D point (scalar)
-    (2, 2, 2),  # 2 linearrings of 2 2D points
-    (1, 2, 2),  # 1 linearring of 2 2D points
-    (2, 2),  # 1 linearring of 2 2D points (scalar)
-    (2, 3, 2),  # 2 linearrings of 3 2D points
-    (1, 3, 2),  # 1 linearring of 3 2D points
-    (3, 2),  # 1 linearring of 3 2D points (scalar)
-    (2, ),  # 1 2D point (scalar)
-])
+@pytest.mark.parametrize(
+    "shape",
+    [
+        (2, 1, 2),  # 2 linearrings of 1 2D point
+        (1, 1, 2),  # 1 linearring of 1 2D point
+        (1, 2),  # 1 linearring of 1 2D point (scalar)
+        (2, 2, 2),  # 2 linearrings of 2 2D points
+        (1, 2, 2),  # 1 linearring of 2 2D points
+        (2, 2),  # 1 linearring of 2 2D points (scalar)
+        (2, 3, 2),  # 2 linearrings of 3 2D points
+        (1, 3, 2),  # 1 linearring of 3 2D points
+        (3, 2),  # 1 linearring of 3 2D points (scalar)
+        (2,),  # 1 2D point (scalar)
+    ],
+)
 def test_polygons_not_enough_points_in_shell(shape):
     coords = np.ones(shape)
     with pytest.raises(ValueError):
         pygeos.polygons(coords)
-    
+
     # make sure the first coordinate != second coordinate
     coords[..., 1] += 1
     with pytest.raises(ValueError):
         pygeos.polygons(coords)
 
 
-@pytest.mark.parametrize("shape", [
-    (2, 1, 2),  # 2 linearrings of 1 2D point
-    (1, 1, 2),  # 1 linearring of 1 2D point
-    (1, 2),  # 1 linearring of 1 2D point (scalar)
-    (2, 2, 2),  # 2 linearrings of 2 2D points
-    (1, 2, 2),  # 1 linearring of 2 2D points
-    (2, 2),  # 1 linearring of 2 2D points (scalar)
-    (2, 3, 2),  # 2 linearrings of 3 2D points
-    (1, 3, 2),  # 1 linearring of 3 2D points
-    (3, 2),  # 1 linearring of 3 2D points (scalar)
-    (2, ),  # 1 2D point (scalar)
-])
+@pytest.mark.parametrize(
+    "shape",
+    [
+        (2, 1, 2),  # 2 linearrings of 1 2D point
+        (1, 1, 2),  # 1 linearring of 1 2D point
+        (1, 2),  # 1 linearring of 1 2D point (scalar)
+        (2, 2, 2),  # 2 linearrings of 2 2D points
+        (1, 2, 2),  # 1 linearring of 2 2D points
+        (2, 2),  # 1 linearring of 2 2D points (scalar)
+        (2, 3, 2),  # 2 linearrings of 3 2D points
+        (1, 3, 2),  # 1 linearring of 3 2D points
+        (3, 2),  # 1 linearring of 3 2D points (scalar)
+        (2,),  # 1 2D point (scalar)
+    ],
+)
 def test_polygons_not_enough_points_in_holes(shape):
     coords = np.ones(shape)
     with pytest.raises(ValueError):
         pygeos.polygons(np.ones((1, 4, 2)), coords)
-    
+
     # make sure the first coordinate != second coordinate
     coords[..., 1] += 1
     with pytest.raises(ValueError):
@@ -320,7 +333,6 @@
         assert point.x == 1
 
 
-<<<<<<< HEAD
 def test_prepare():
     arr = np.array([pygeos.points(1, 1), None, pygeos.box(0, 0, 1, 1)])
     assert arr[0]._ptr_prepared == 0
@@ -346,11 +358,11 @@
     assert arr[1] is None
     assert arr[2]._ptr_prepared == 0
     pygeos.destroy_prepared(arr)  # does not error
-=======
+
+
 def test_subclass_is_geometry(with_point_in_registry):
     assert pygeos.is_geometry(Point("POINT (1 1)"))
 
 
 def test_subclass_is_valid_input(with_point_in_registry):
-    assert pygeos.is_valid_input(Point("POINT (1 1)"))
->>>>>>> 80726435
+    assert pygeos.is_valid_input(Point("POINT (1 1)"))