--- conflicted
+++ resolved
@@ -99,15 +99,6 @@
     assert pygeos.relate(g1, g2) is None
 
 
-<<<<<<< HEAD
-@pytest.mark.parametrize("a", all_types)
-@pytest.mark.parametrize("func", [pygeos.intersects])
-def test_binary_prepared(a, func):
-    actual = func(a, point)
-    pygeos.lib.prepare(a)
-    result = func(a, point)
-    assert actual == result
-=======
 @pytest.mark.skipif(pygeos.geos_version < (3, 7, 0), reason="GEOS < 3.7")
 @pytest.mark.parametrize("geom, expected", [
     (Geometry("LINEARRING (0 0, 0 1, 1 1, 0 0)"), False),
@@ -123,4 +114,12 @@
 ])
 def test_is_ccw(geom, expected):
     assert pygeos.is_ccw(geom) == expected
->>>>>>> d80c4204
+
+
+@pytest.mark.parametrize("a", all_types)
+@pytest.mark.parametrize("func", [pygeos.intersects])
+def test_binary_prepared(a, func):
+    actual = func(a, point)
+    pygeos.lib.prepare(a)
+    result = func(a, point)
+    assert actual == result