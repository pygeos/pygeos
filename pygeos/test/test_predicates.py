--- conflicted
+++ resolved
@@ -180,7 +180,16 @@
     result = func(_prepare_with_copy(a), point)
     assert actual == result
 
-<<<<<<< HEAD
+
+@pytest.mark.parametrize("geometry", all_types + (empty,))
+def test_is_prepared_true(geometry):
+    assert pygeos.is_prepared(_prepare_with_copy(geometry))
+
+
+@pytest.mark.parametrize("geometry", all_types + (empty, None))
+def test_is_prepared_false(geometry):
+    assert not pygeos.is_prepared(geometry)
+
 
 def test_contains_properly():
     # polygon contains itself, but does not properly contains itself
@@ -190,14 +199,4 @@
         pygeos.contains_properly(polygon, polygon)
 
     polygon2 = _prepare_with_copy(polygon)
-    assert pygeos.contains_properly(polygon2, polygon).item() is False
-=======
-@pytest.mark.parametrize("geometry", all_types + (empty,))
-def test_is_prepared_true(geometry):
-    assert pygeos.is_prepared(_prepare_with_copy(geometry))
-
-
-@pytest.mark.parametrize("geometry", all_types + (empty, None))
-def test_is_prepared_false(geometry):
-    assert not pygeos.is_prepared(geometry)
->>>>>>> 02518a3b
+    assert pygeos.contains_properly(polygon2, polygon).item() is False