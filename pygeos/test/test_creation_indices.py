--- conflicted
+++ resolved
@@ -1,9 +1,6 @@
 import pygeos
 import pytest
 import numpy as np
-<<<<<<< HEAD
-from .common import point, line_string, linear_ring, polygon, empty, assert_geometries_equal
-=======
 from .common import (
     point,
     line_string,
@@ -12,7 +9,6 @@
     empty,
     assert_geometries_equal,
 )
->>>>>>> ac040123
 
 pnts = pygeos.points
 lstrs = pygeos.linestrings
@@ -35,61 +31,6 @@
 def test_invalid_coordinates(func, coordinates):
     with pytest.raises((TypeError, ValueError)):
         func(coordinates, indices=[0, 1])
-<<<<<<< HEAD
-
-
-@pytest.mark.parametrize(
-    "func",
-    [
-        pygeos.multipoints,
-        pygeos.multilinestrings,
-        pygeos.multipolygons,
-        pygeos.geometrycollections,
-    ],
-)
-@pytest.mark.parametrize(
-    "geometries", [np.array([1, 2], dtype=np.int32), None, np.array([[point]]), "hello"]
-)
-def test_invalid_geometries(func, geometries):
-    with pytest.raises((TypeError, ValueError)):
-        func(geometries, indices=[0, 1])
-
-
-@pytest.mark.parametrize(
-    "func", [pygeos.points, pygeos.linestrings, pygeos.linearrings]
-)
-@pytest.mark.parametrize(
-    "indices", [np.array([point]), " hello", [0, 1]]  # wrong length
-)
-def test_invalid_indices_simple(func, indices):
-    with pytest.raises((TypeError, ValueError)):
-        func([[0.2, 0.3]], indices=indices)
-
-
-def test_points_invalid():
-    with pytest.raises(pygeos.GEOSException):
-        pygeos.points([[1, 1], [2, 2]], indices=[0, 0])
-
-
-def test_points():
-    actual = pygeos.points([[2, 3], [2, 3]], indices=[0, 2])
-    assert_geometries_equal(actual, [point, None, point])
-
-
-@pytest.mark.parametrize(
-    "coordinates,indices,expected",
-    [
-        ([[1, 1], [2, 2]], [0, 0], [lstrs([[1, 1], [2, 2]])]),
-        ([[1, 1, 1], [2, 2, 2]], [0, 0], [lstrs([[1, 1, 1], [2, 2, 2]])]),
-        ([[1, 1], [2, 2]], [1, 1], [None, lstrs([[1, 1], [2, 2]])]),
-        (
-            [[1, 1], [2, 2], [2, 2], [3, 3]],
-            [0, 0, 1, 1],
-            [lstrs([[1, 1], [2, 2]]), lstrs([[2, 2], [3, 3]])],
-        ),
-    ],
-)
-=======
 
 
 @pytest.mark.parametrize(
@@ -144,17 +85,13 @@
         ),
     ],
 )
->>>>>>> ac040123
 def test_linestrings(coordinates, indices, expected):
     actual = pygeos.linestrings(coordinates, indices=indices)
     assert_geometries_equal(actual, expected)
 
 
 def test_linestrings_invalid():
-<<<<<<< HEAD
-=======
     # attempt to construct linestrings with 1 coordinate
->>>>>>> ac040123
     with pytest.raises(pygeos.GEOSException):
         pygeos.linestrings([[1, 1], [2, 2]], indices=[0, 1])
 
@@ -167,11 +104,6 @@
     assert_geometries_equal(actual, pygeos.linearrings(coordinates))
 
 
-<<<<<<< HEAD
-def test_linearrings_invalid():
-    with pytest.raises(pygeos.GEOSException):
-        pygeos.linearrings([[1, 1], [2, 1], [1, 1]], indices=[0, 0, 0])
-=======
 @pytest.mark.parametrize(
     "coordinates",
     [
@@ -183,7 +115,6 @@
     # attempt to construct linestrings with 1 coordinate
     with pytest.raises(pygeos.GEOSException):
         pygeos.linearrings(coordinates, indices=np.zeros(len(coordinates)))
->>>>>>> ac040123
 
 
 @pytest.mark.parametrize(
