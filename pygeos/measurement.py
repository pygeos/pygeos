import numpy as np

from . import lib
from . import Geometry  # NOQA
<<<<<<< HEAD
from .decorators import multithreading_enabled
=======
from .geos import requires_geos
>>>>>>> fc9f4cbc


__all__ = ["area", "distance", "bounds", "total_bounds", "length", "hausdorff_distance", "frechet_distance"]


@multithreading_enabled
def area(geometry, **kwargs):
    """Computes the area of a (multi)polygon.

    Parameters
    ----------
    geometry : Geometry or array_like

    Examples
    --------
    >>> area(Geometry("POLYGON((0 0, 0 10, 10 10, 10 0, 0 0))"))
    100.0
    >>> area(Geometry("MULTIPOLYGON (((0 0, 0 10, 10 10, 0 0)), ((0 0, 0 10, 10 10, 0 0)))"))
    100.0
    >>> area(Geometry("POLYGON EMPTY"))
    0.0
    >>> area(None)
    nan
    """
    return lib.area(geometry, **kwargs)


@multithreading_enabled
def distance(a, b, **kwargs):
    """Computes the Cartesian distance between two geometries.

    Parameters
    ----------
    a, b : Geometry or array_like

    Examples
    --------
    >>> point = Geometry("POINT (0 0)")
    >>> distance(Geometry("POINT (10 0)"), point)
    10.0
    >>> distance(Geometry("LINESTRING (1 1, 1 -1)"), point)
    1.0
    >>> distance(Geometry("POLYGON ((3 0, 5 0, 5 5, 3 5, 3 0))"), point)
    3.0
    >>> distance(Geometry("POINT EMPTY"), point)
    nan
    >>> distance(None, point)
    nan
    """
    return lib.distance(a, b, **kwargs)


@multithreading_enabled
def bounds(geometry, **kwargs):
    """Computes the bounds (extent) of a geometry.

    For each geometry these 4 numbers are returned: min x, min y, max x, max y.

    Parameters
    ----------
    geometry : Geometry or array_like

    Examples
    --------
    >>> bounds(Geometry("POINT (2 3)")).tolist()
    [2.0, 3.0, 2.0, 3.0]
    >>> bounds(Geometry("LINESTRING (0 0, 0 2, 3 2)")).tolist()
    [0.0, 0.0, 3.0, 2.0]
    >>> bounds(Geometry("POLYGON EMPTY")).tolist()
    [nan, nan, nan, nan]
    >>> bounds(None).tolist()
    [nan, nan, nan, nan]
    """
    # We need to provide the `out` argument here for compatibility with
    # numpy < 1.16. See https://github.com/numpy/numpy/issues/14949
    geometry_arr = np.asarray(geometry, dtype=np.object)
    out = np.empty(geometry_arr.shape + (4,), dtype="float64")
    return lib.bounds(geometry_arr, out=out, **kwargs)


def total_bounds(geometry, **kwargs):
    """Computes the total bounds (extent) of the geometry.

    Parameters
    ----------
    geometry : Geometry or array_like

    Returns
    -------
    numpy ndarray of [xmin, ymin, xmax, ymax]


    >>> total_bounds(Geometry("POINT (2 3)")).tolist()
    [2.0, 3.0, 2.0, 3.0]
    >>> total_bounds([Geometry("POINT (2 3)"), Geometry("POINT (4 5)")]).tolist()
    [2.0, 3.0, 4.0, 5.0]
    >>> total_bounds([Geometry("LINESTRING (0 1, 0 2, 3 2)"),Geometry("LINESTRING (4 4, 4 6, 6 7)")]).tolist()
    [0.0, 1.0, 6.0, 7.0]
    >>> total_bounds(Geometry("POLYGON EMPTY")).tolist()
    [nan, nan, nan, nan]
    >>> total_bounds([Geometry("POLYGON EMPTY"), Geometry("POINT (2 3)")]).tolist()
    [2.0, 3.0, 2.0, 3.0]
    >>> total_bounds(None).tolist()
    [nan, nan, nan, nan]
    """
    b = bounds(geometry, **kwargs)
    if b.ndim == 1:
        return b

    return np.array(
        [
            np.nanmin(b[..., 0]),
            np.nanmin(b[..., 1]),
            np.nanmax(b[..., 2]),
            np.nanmax(b[..., 3]),
        ]
    )


@multithreading_enabled
def length(geometry, **kwargs):
    """Computes the length of a (multi)linestring or polygon perimeter.

    Parameters
    ----------
    geometry : Geometry or array_like

    Examples
    --------
    >>> length(Geometry("LINESTRING (0 0, 0 2, 3 2)"))
    5.0
    >>> length(Geometry("MULTILINESTRING ((0 0, 1 0), (0 0, 1 0))"))
    2.0
    >>> length(Geometry("POLYGON((0 0, 0 10, 10 10, 10 0, 0 0))"))
    40.0
    >>> length(Geometry("LINESTRING EMPTY"))
    0.0
    >>> length(None)
    nan
    """
    return lib.length(geometry, **kwargs)


@multithreading_enabled
def hausdorff_distance(a, b, densify=None, **kwargs):
    """Compute the discrete Hausdorff distance between two geometries.

    The Hausdorff distance is a measure of similarity: it is the greatest
    distance between any point in A and the closest point in B. The discrete
    distance is an approximation of this metric: only vertices are considered.
    The parameter 'densify' makes this approximation less coarse by splitting
    the line segments between vertices before computing the distance.

    Parameters
    ----------
    a, b : Geometry or array_like
    densify : float, array_like or None
        The value of densify is required to be between 0 and 1.

    Examples
    --------
    >>> line_1 = Geometry("LINESTRING (130 0, 0 0, 0 150)")
    >>> line_2 = Geometry("LINESTRING (10 10, 10 150, 130 10)")
    >>> hausdorff_distance(line_1, line_2)  # doctest: +ELLIPSIS
    14.14...
    >>> hausdorff_distance(line_1, line_2, densify=0.5)
    70.0
    >>> hausdorff_distance(line_1, Geometry("LINESTRING EMPTY"))
    nan
    >>> hausdorff_distance(line_1, None)
    nan
    """
    if densify is None:
        return lib.hausdorff_distance(a, b, **kwargs)
    else:
        return lib.hausdorff_distance_densify(a, b, densify, **kwargs)


@requires_geos("3.7.0")
def frechet_distance(a, b, densify=None, **kwargs):
    """Compute the discrete Fréchet distance between two geometries.

    The Fréchet distance is a measure of similarity: it is the greatest
    distance between any point in A and the closest point in B. The discrete
    distance is an approximation of this metric: only vertices are considered.
    The parameter 'densify' makes this approximation less coarse by splitting
    the line segments between vertices before computing the distance.

    Fréchet distance sweep continuously along their respective curves
    and the direction of curves is significant. This makes it a better measure
    of similarity than Hausdorff distance for curve or surface matching.

    Parameters
    ----------
    a, b : Geometry or array_like
    densify : float, array_like or None
        The value of densify is required to be between 0 and 1.

    Examples
    --------
    >>> line_1 = Geometry("LINESTRING (0 0, 100 0)")
    >>> line_2 = Geometry("LINESTRING (0 0, 50 50, 100 0)")
    >>> frechet_distance(line_1, line_2)  # doctest: +ELLIPSIS
    70.71...
    >>> frechet_distance(line_1, line_2, densify=0.5)
    50.0
    >>> frechet_distance(line_1, Geometry("LINESTRING EMPTY"))
    nan
    >>> frechet_distance(line_1, None)
    nan
    """
    if densify is None:
        return lib.frechet_distance(a, b, **kwargs)
    return lib.frechet_distance_densify(a, b, densify, **kwargs)<|MERGE_RESOLUTION|>--- conflicted
+++ resolved
@@ -2,11 +2,7 @@
 
 from . import lib
 from . import Geometry  # NOQA
-<<<<<<< HEAD
-from .decorators import multithreading_enabled
-=======
-from .geos import requires_geos
->>>>>>> fc9f4cbc
+from .decorators import requires_geos, multithreading_enabled
 
 
 __all__ = ["area", "distance", "bounds", "total_bounds", "length", "hausdorff_distance", "frechet_distance"]
@@ -186,6 +182,7 @@
 
 
 @requires_geos("3.7.0")
+@multithreading_enabled
 def frechet_distance(a, b, densify=None, **kwargs):
     """Compute the discrete Fréchet distance between two geometries.
 
