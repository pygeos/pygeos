--- conflicted
+++ resolved
@@ -546,14 +546,9 @@
 def get_precision(geometry):
     """Get the precision of a geometry.
 
-<<<<<<< HEAD
-    If a precision has not been previously set, it will be 0 (double precision).
-    Otherwise, it will return the precision grid size that was set on a geometry.
-=======
     If a precision has not been previously set, it will be 0 (double
     precision). Otherwise, it will return the precision grid size that was
     set on a geometry.
->>>>>>> e56351ca
 
     Returns NaN for not-a-geometry values.
 
@@ -585,19 +580,6 @@
 
     By default, geometries use double precision coordinates (grid_size = 0).
 
-<<<<<<< HEAD
-    Coordinates will be rounded if a precision grid is less precise than the input
-    geometry. Duplicated vertices will be dropped from lines and polygons for grid sizes greater
-    than 0. Line and polygon geometries may collapse to empty geometries if all vertices are
-    closer together than grid_size. Z values, if present, will not be modified.
-
-    Note: subsequent operations will always be performed in the precision
-    of the geometry with higher precision (smaller "grid_size"). That same precision will
-    be attached to the operation outputs.
-
-    Also note: input geometries should be geometrically valid; unexpected results may
-    occur if input geometries are not.
-=======
     Coordinates will be rounded if a precision grid is less precise than the
     input geometry. Duplicated vertices will be dropped from lines and
     polygons for grid sizes greater than 0. Line and polygon geometries may
@@ -610,22 +592,12 @@
 
     Also note: input geometries should be geometrically valid; unexpected
     results may occur if input geometries are not.
->>>>>>> e56351ca
 
     Returns None if geometry is None.
 
     Parameters
     ----------
     geometry : Geometry or array_like
-<<<<<<< HEAD
-    grid_size : double
-        precision grid size.  If 0, will use double precision (will not modify geometry
-        if precision grid size was not previously set).  If this value is more
-        precise than input geometry, the input geometry will not be modified.
-    preserve_topology : bool, optional (default: False)
-        If True, will attempt to preserve the topology of a geometry after rounding
-        coordinates.
-=======
     grid_size : float
         Precision grid size. If 0, will use double precision (will not modify
         geometry if precision grid size was not previously set). If this
@@ -634,7 +606,6 @@
     preserve_topology : bool, optional (default: False)
         If True, will attempt to preserve the topology of a geometry after
         rounding coordinates.
->>>>>>> e56351ca
 
     See also
     --------
