--- conflicted
+++ resolved
@@ -107,7 +107,6 @@
 
             predicate = BinaryPredicate[predicate].value
 
-<<<<<<< HEAD
         return self._tree.query(geometry, predicate)
 
     def query_bulk(self, geometries, predicate=None):
@@ -172,12 +171,4 @@
 
             predicate = BinaryPredicate[predicate].value
 
-        return self._tree.query_bulk(np.asarray(geometries), predicate)
-
-    @property
-    def geometries(self):
-        """Return the array_like of geometries used to construct the STRtree."""
-        return self._tree.geometries
-=======
-        return self._tree.query(geometry, predicate)
->>>>>>> da86af40
+        return self._tree.query_bulk(np.asarray(geometries), predicate)