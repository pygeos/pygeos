from .lib import GEOSException  # NOQA
from .lib import Geometry  # NOQA
from .lib import geos_version  # NOQA
from .geometry import *
from .creation import *
from .constructive import *
from .predicates import *
from .measurement import *
from .set_operations import *
from .linear import *
from .coordinates import *
<<<<<<< HEAD
from .strtree import *
=======
from .io import *
>>>>>>> 851e92d3

from ._version import get_versions

__version__ = get_versions()["version"]
del get_versions<|MERGE_RESOLUTION|>--- conflicted
+++ resolved
@@ -9,11 +9,8 @@
 from .set_operations import *
 from .linear import *
 from .coordinates import *
-<<<<<<< HEAD
 from .strtree import *
-=======
 from .io import *
->>>>>>> 851e92d3
 
 from ._version import get_versions
 
