--- conflicted
+++ resolved
@@ -3,13 +3,8 @@
 import numpy as np
 
 from . import Geometry  # noqa
-<<<<<<< HEAD
 from . import geos_capi_version_string, lib
-=======
-from . import lib
-from . import geos_capi_version_string
 from .enum import ParamEnum
-
 
 # Allowed options for handling WKB/WKT decoding errors
 # Note: cannot use standard constructor since "raise" is a keyword
@@ -17,7 +12,6 @@
     "DecodingErrorOptions", {"ignore": 0, "warn": 1, "raise": 2}
 )
 
->>>>>>> ff7d0d97
 
 shapely_geos_version = None
 ShapelyGeometry = None
