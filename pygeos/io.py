--- conflicted
+++ resolved
@@ -57,11 +57,10 @@
 
     if not _shapely_checked:
         try:
-<<<<<<< HEAD
+            from shapely.geometry.base import BaseGeometry as ShapelyGeometry
+            from shapely.geometry.base import geom_factory as shapely_geom_factory
             from shapely.geos import geos_version_string
             from shapely.geos import lgeos as shapely_lgeos
-            from shapely.geometry.base import BaseGeometry as ShapelyGeometry
-            from shapely.geometry.base import geom_factory as shapely_geom_factory
             from shapely.prepared import PreparedGeometry as ShapelyPreparedGeometry
             from shapely.wkb import loads as shapely_wkb_loads
 
@@ -77,10 +76,6 @@
                         geos_version_string, geos_capi_version_string
                     )
                 )
-=======
-            from shapely.geometry.base import BaseGeometry as ShapelyGeometry
-            from shapely.geos import geos_version_string as shapely_geos_version
->>>>>>> 82eb14ea
         except ImportError:
             pass
 
