--- conflicted
+++ resolved
@@ -224,7 +224,6 @@
     )
 
 
-<<<<<<< HEAD
 def to_shapely(geometry):
     """
     Converts PyGEOS geometries to Shapely.
@@ -275,10 +274,7 @@
         return arr
 
 
-def from_wkt(geometry, **kwargs):
-=======
 def from_wkt(geometry, on_invalid="raise", **kwargs):
->>>>>>> ff7d0d97
     """
     Creates geometries from the Well-Known Text (WKT) representation.
 
