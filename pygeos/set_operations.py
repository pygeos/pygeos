import numpy as np
from . import lib, Geometry, GeometryType
<<<<<<< HEAD
from .decorators import requires_geos
=======
from .decorators import multithreading_enabled
>>>>>>> 01fbbe37

__all__ = [
    "difference",
    "intersection",
    "intersection_all",
    "symmetric_difference",
    "symmetric_difference_all",
    "union",
    "union_all",
    "coverage_union",
    "coverage_union_all",
]

@multithreading_enabled
def difference(a, b, **kwargs):
    """Returns the part of geometry A that does not intersect with geometry B.

    Parameters
    ----------
    a : Geometry or array_like
    b : Geometry or array_like

    Examples
    --------
    >>> line = Geometry("LINESTRING (0 0, 2 2)")
    >>> difference(line, Geometry("LINESTRING (1 1, 3 3)"))
    <pygeos.Geometry LINESTRING (0 0, 1 1)>
    >>> difference(line, Geometry("LINESTRING EMPTY"))
    <pygeos.Geometry LINESTRING (0 0, 2 2)>
    >>> difference(line, None) is None
    True
    """
    return lib.difference(a, b, **kwargs)

@multithreading_enabled
def intersection(a, b, **kwargs):
    """Returns the geometry that is shared between input geometries.

    Parameters
    ----------
    a : Geometry or array_like
    b : Geometry or array_like

    See also
    --------
    intersection_all

    Examples
    --------
    >>> line = Geometry("LINESTRING(0 0, 2 2)")
    >>> intersection(line, Geometry("LINESTRING(1 1, 3 3)"))
    <pygeos.Geometry LINESTRING (1 1, 2 2)>
    """
    return lib.intersection(a, b, **kwargs)

@multithreading_enabled
def intersection_all(geometries, axis=0, **kwargs):
    """Returns the intersection of multiple geometries.

    Parameters
    ----------
    geometries : array_like
    axis : int
        Axis along which the operation is performed. The default (zero)
        performs the operation over the first dimension of the input array.
        axis may be negative, in which case it counts from the last to the
        first axis.

    See also
    --------
    intersection

    Examples
    --------
    >>> line_1 = Geometry("LINESTRING(0 0, 2 2)")
    >>> line_2 = Geometry("LINESTRING(1 1, 3 3)")
    >>> intersection_all([line_1, line_2])
    <pygeos.Geometry LINESTRING (1 1, 2 2)>
    >>> intersection_all([[line_1, line_2, None]], axis=1).tolist()
    [None]
    """
    return lib.intersection.reduce(geometries, axis=axis, **kwargs)

@multithreading_enabled
def symmetric_difference(a, b, **kwargs):
    """Returns the geometry that represents the portions of input geometries
    that do not intersect.

    Parameters
    ----------
    a : Geometry or array_like
    b : Geometry or array_like

    See also
    --------
    symmetric_difference_all

    Examples
    --------
    >>> line = Geometry("LINESTRING(0 0, 2 2)")
    >>> symmetric_difference(line, Geometry("LINESTRING(1 1, 3 3)"))
    <pygeos.Geometry MULTILINESTRING ((0 0, 1 1), (2 2, 3 3))>
    """
    return lib.symmetric_difference(a, b, **kwargs)

@multithreading_enabled
def symmetric_difference_all(geometries, axis=0, **kwargs):
    """Returns the symmetric difference of multiple geometries.

    Parameters
    ----------
    geometries : array_like
    axis : int
        Axis along which the operation is performed. The default (zero)
        performs the operation over the first dimension of the input array.
        axis may be negative, in which case it counts from the last to the
        first axis.

    See also
    --------
    symmetric_difference

    Examples
    --------
    >>> line_1 = Geometry("LINESTRING(0 0, 2 2)")
    >>> line_2 = Geometry("LINESTRING(1 1, 3 3)")
    >>> symmetric_difference_all([line_1, line_2])
    <pygeos.Geometry MULTILINESTRING ((0 0, 1 1), (2 2, 3 3))>
    >>> symmetric_difference_all([[line_1, line_2, None]], axis=1).tolist()
    [None]
    """
    return lib.symmetric_difference.reduce(geometries, axis=axis, **kwargs)

@multithreading_enabled
def union(a, b, **kwargs):
    """Merges geometries into one.

    Parameters
    ----------
    a : Geometry or array_like
    b : Geometry or array_like

    See also
    --------
    union_all

    Examples
    --------
    >>> line = Geometry("LINESTRING(0 0, 2 2)")
    >>> union(line, Geometry("LINESTRING(2 2, 3 3)"))
    <pygeos.Geometry MULTILINESTRING ((0 0, 2 2), (2 2, 3 3))>
    >>> union(line, None) is None
    True
    """
    return lib.union(a, b, **kwargs)

@multithreading_enabled
def union_all(geometries, axis=0, **kwargs):
    """Returns the union of multiple geometries.

    Parameters
    ----------
    geometries : array_like
    axis : int
        Axis along which the operation is performed. The default (zero)
        performs the operation over the first dimension of the input array.
        axis may be negative, in which case it counts from the last to the
        first axis.

    See also
    --------
    union

    Examples
    --------
    >>> line_1 = Geometry("LINESTRING(0 0, 2 2)")
    >>> line_2 = Geometry("LINESTRING(2 2, 3 3)")
    >>> union_all([line_1, line_2])
    <pygeos.Geometry MULTILINESTRING ((0 0, 2 2), (2 2, 3 3))>
    >>> union_all([[line_1, line_2, None]], axis=1).tolist()
    [<pygeos.Geometry MULTILINESTRING ((0 0, 2 2), (2 2, 3 3))>]
    """
    # for union_all, GEOS provides an efficient route through first creating
    # GeometryCollections
    # first roll the aggregation axis backwards
    geometries = np.asarray(geometries)
    if axis is None:
        geometries = geometries.ravel()
    else:
        geometries = np.rollaxis(
            np.asarray(geometries), axis=axis, start=geometries.ndim
        )
    # create_collection acts on the inner axis
    collections = lib.create_collection(geometries, GeometryType.GEOMETRYCOLLECTION)
    return lib.unary_union(collections, **kwargs)


@requires_geos("3.8.0")
def coverage_union(a, b, **kwargs):
    """Merges multiple polygons into one. This is an optimized version of
    union which assumes the polygons to be non-overlapping.

    Requires at least GEOS 3.8.0.

    Parameters
    ----------
    a : Geometry or array_like
    b : Geometry or array_like

    See also
    --------
    coverage_union_all

    Examples
    --------
    >>> from pygeos.constructive import normalize
    >>> polygon = Geometry("POLYGON ((0 0, 0 1, 1 1, 1 0, 0 0))")
    >>> normalize(coverage_union(polygon, Geometry("POLYGON ((1 0, 1 1, 2 1, 2 0, 1 0))")))
    <pygeos.Geometry POLYGON ((0 0, 0 1, 1 1, 2 1, 2 0, 1 0, 0 0))>

    Union with None returns same polygon
    >>> normalize(coverage_union(polygon, None))
    <pygeos.Geometry POLYGON ((0 0, 0 1, 1 1, 1 0, 0 0))>
    """
    return coverage_union_all([a, b], **kwargs)


@requires_geos("3.8.0")
def coverage_union_all(geometries, axis=0, **kwargs):
    """Returns the union of multiple polygons of a geometry collection.
    This is an optimized version of union which assumes the polygons
    to be non-overlapping.

    Requires at least GEOS 3.8.0.

    Parameters
    ----------
    geometries : array_like
    axis : int
        Axis along which the operation is performed. The default (zero)
        performs the operation over the first dimension of the input array.
        axis may be negative, in which case it counts from the last to the
        first axis.

    See also
    --------
    coverage_union

    Examples
    --------
    >>> from pygeos.constructive import normalize
    >>> polygon_1 = Geometry("POLYGON ((0 0, 0 1, 1 1, 1 0, 0 0))")
    >>> polygon_2 = Geometry("POLYGON ((1 0, 1 1, 2 1, 2 0, 1 0))")
    >>> normalize(coverage_union_all([polygon_1, polygon_2]))
    <pygeos.Geometry POLYGON ((0 0, 0 1, 1 1, 2 1, 2 0, 1 0, 0 0))>
    """
    # coverage union in GEOS works over GeometryCollections
    # first roll the aggregation axis backwards
    geometries = np.asarray(geometries)
    if axis is None:
        geometries = geometries.ravel()
    else:
        geometries = np.rollaxis(
            np.asarray(geometries), axis=axis, start=geometries.ndim
        )
    # create_collection acts on the inner axis
    collections = lib.create_collection(geometries, GeometryType.GEOMETRYCOLLECTION)
    return lib.coverage_union(collections, **kwargs)<|MERGE_RESOLUTION|>--- conflicted
+++ resolved
@@ -1,10 +1,7 @@
 import numpy as np
 from . import lib, Geometry, GeometryType
-<<<<<<< HEAD
 from .decorators import requires_geos
-=======
 from .decorators import multithreading_enabled
->>>>>>> 01fbbe37
 
 __all__ = [
     "difference",
@@ -203,6 +200,7 @@
 
 
 @requires_geos("3.8.0")
+@multithreading_enabled
 def coverage_union(a, b, **kwargs):
     """Merges multiple polygons into one. This is an optimized version of
     union which assumes the polygons to be non-overlapping.
@@ -233,6 +231,7 @@
 
 
 @requires_geos("3.8.0")
+@multithreading_enabled
 def coverage_union_all(geometries, axis=0, **kwargs):
     """Returns the union of multiple polygons of a geometry collection.
     This is an optimized version of union which assumes the polygons
