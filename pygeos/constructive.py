--- conflicted
+++ resolved
@@ -15,11 +15,8 @@
     "delaunay_triangles",
     "envelope",
     "extract_unique_points",
-<<<<<<< HEAD
+    "make_valid",
     "normalize",
-=======
-    "make_valid",
->>>>>>> b176e297
     "point_on_surface",
     "simplify",
     "snap",
@@ -291,35 +288,38 @@
     return lib.extract_unique_points(geometry, **kwargs)
 
 
-<<<<<<< HEAD
-def normalize(geometry, **kwargs):
-    """Converts Geometry to normal form (or canonical form).
-=======
 @requires_geos("3.8.0")
 def make_valid(geometry, **kwargs):
     """Repairs invalid geometries.
 
     Requires at least GEOS 3.8.0.
->>>>>>> b176e297
-
-    Parameters
-    ----------
-    geometry : Geometry or array_like
-
-    Examples
-    --------
-<<<<<<< HEAD
+
+    Parameters
+    ----------
+    geometry : Geometry or array_like
+
+    Examples
+    --------
+    >>> make_valid(Geometry("POLYGON((0 0, 1 1, 1 2, 1 1, 0 0))"))
+    <pygeos.Geometry MULTILINESTRING ((0 0, 1 1), (1 1, 1 2))>
+    """
+    return lib.make_valid(geometry, **kwargs)
+
+
+def normalize(geometry, **kwargs):
+    """Converts Geometry to normal form (or canonical form).
+
+    Parameters
+    ----------
+    geometry : Geometry or array_like
+
+    Examples
+    --------
     >>> p = Geometry("MULTILINESTRING((0 0, 1 1),(2 2, 3 3))")
     >>> normalize(p)
     <pygeos.Geometry MULTILINESTRING ((2 2, 3 3), (0 0, 1 1))>
     """
     return lib.normalize(geometry, **kwargs)
-=======
-    >>> make_valid(Geometry("POLYGON((0 0, 1 1, 1 2, 1 1, 0 0))"))
-    <pygeos.Geometry MULTILINESTRING ((0 0, 1 1), (1 1, 1 2))>
-    """
-    return lib.make_valid(geometry, **kwargs)
->>>>>>> b176e297
 
 
 def point_on_surface(geometry, **kwargs):
