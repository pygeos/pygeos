--- conflicted
+++ resolved
@@ -266,8 +266,6 @@
     .tp_repr = (reprfunc) GeometryObject_repr,
 };
 
-<<<<<<< HEAD
-=======
 
 /* Get a GEOSGeometry pointer from a GeometryObject, or NULL if the input is
 Py_None. Returns 0 on error, 1 on success. */
@@ -292,29 +290,8 @@
     if (PyType_Ready(&GeometryType) < 0) {
         return -1;
     }
->>>>>>> 808539d8
-
-/* Get a GEOSGeometry pointer from a GeometryObject, or NULL if the input is
-Py_None. Returns 0 on error, 1 on success. */
-char get_geom(GeometryObject *obj, GEOSGeometry **out) {
-    if (!PyObject_IsInstance((PyObject *) obj, (PyObject *) &GeometryType)) {
-        if ((PyObject *) obj == Py_None) {
-            *out = NULL;
-            return 1;
-        } else {
-            PyErr_Format(PyExc_TypeError, "One of the arguments is of incorrect type. Please provide only Geometry objects.");
-            return 0;
-        }
-    } else {
-        *out = obj->ptr;
-        return 1;
-    }
-}
-
-char init_geom_type(PyObject *m)
-{
-    if (PyType_Ready(&GeometryType) < 0) { return 0; }
+
     Py_INCREF(&GeometryType);
     PyModule_AddObject(m, "Geometry", (PyObject *) &GeometryType);
-    return 1;
+    return 0;
 }