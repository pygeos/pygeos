--- conflicted
+++ resolved
@@ -413,24 +413,12 @@
 
 /* Get a GEOSGeometry pointer from a GeometryObject, or NULL if the input is
 Py_None. Returns 0 on error, 1 on success. */
-<<<<<<< HEAD
-extern char get_geom(GeometryObject *obj, GEOSGeometry **out) {
-    PyTypeObject *type = ((PyObject *)obj)->ob_type;
-    if ((type != &GeometryType) & !(__Pyx_InBases(type, &GeometryType))) {
-        if ((PyObject *) obj == Py_None) {
-            *out = NULL;
-            return 1;
-        } else {
-            return 0;
-        }
-=======
 char get_geom(GeometryObject* obj, GEOSGeometry** out) {
   PyTypeObject* type = ((PyObject*)obj)->ob_type;
   if ((type != &GeometryType) & !(__Pyx_InBases(type, &GeometryType))) {
     if ((PyObject*)obj == Py_None) {
       *out = NULL;
       return 1;
->>>>>>> 42904d2f
     } else {
       return 0;
     }
