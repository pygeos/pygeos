#define PY_SSIZE_T_CLEAN
#define NPY_NO_DEPRECATED_API NPY_1_7_API_VERSION

#include "pygeom.h"

#include <Python.h>
#include <structmember.h>

#include "geos.h"

/* This initializes a global geometry type registry */
PyObject* geom_registry[1] = {NULL};

/* Initializes a new geometry object */
PyObject* GeometryObject_FromGEOS(GEOSGeometry* ptr, GEOSContextHandle_t ctx) {
  if (ptr == NULL) {
    Py_INCREF(Py_None);
    return Py_None;
  }

  int type_id = GEOSGeomTypeId_r(ctx, ptr);

<<<<<<< HEAD
    if (type_id == -1) { return NULL; }
    PyObject *type_obj = PyList_GET_ITEM(geom_registry[0], type_id);
    if (type_obj == NULL) { return NULL; }
    if (!PyType_Check(type_obj)) {
        PyErr_Format(PyExc_RuntimeError, "Invalid registry value");
        return NULL;
    }
    PyTypeObject *type = (PyTypeObject *)type_obj;
    GeometryObject *self = (GeometryObject *) type->tp_alloc(type, 0);
    if (self == NULL) {
        return NULL;
    } else {
        self->ptr = ptr;
        self->ptr_prepared = NULL;
        return (PyObject *) self;
    }
}

static void GeometryObject_dealloc(GeometryObject *self)
{
    if (self->ptr != NULL) {
        GEOS_INIT;
        GEOSGeom_destroy_r(ctx, self->ptr);
        if (self->ptr_prepared != NULL) {
            GEOSPreparedGeom_destroy_r(ctx, self->ptr_prepared);
        }
        GEOS_FINISH;
    }
    Py_TYPE(self)->tp_free((PyObject *) self);
}

static PyMemberDef GeometryObject_members[] = {
    {"_ptr", T_PYSSIZET, offsetof(GeometryObject, ptr), READONLY, "pointer to GEOSGeometry"},
    {"_ptr_prepared", T_PYSSIZET, offsetof(GeometryObject, ptr_prepared), READONLY, "pointer to PreparedGEOSGeometry"},
    {NULL}  /* Sentinel */
=======
  if (type_id == -1) {
    return NULL;
  }
  PyObject* type_obj = PyList_GET_ITEM(geom_registry[0], type_id);
  if (type_obj == NULL) {
    return NULL;
  }
  if (!PyType_Check(type_obj)) {
    PyErr_Format(PyExc_RuntimeError, "Invalid registry value");
    return NULL;
  }
  PyTypeObject* type = (PyTypeObject*)type_obj;
  GeometryObject* self = (GeometryObject*)type->tp_alloc(type, 0);
  if (self == NULL) {
    return NULL;
  } else {
    self->ptr = ptr;
    return (PyObject*)self;
  }
}

static void GeometryObject_dealloc(GeometryObject* self) {
  if (self->ptr != NULL) {
    GEOS_INIT;
    GEOSGeom_destroy_r(ctx, self->ptr);
    GEOS_FINISH;
  }
  Py_TYPE(self)->tp_free((PyObject*)self);
}

static PyMemberDef GeometryObject_members[] = {
    {"_ptr", T_PYSSIZET, offsetof(GeometryObject, ptr), READONLY,
     "pointer to GEOSGeometry"},
    {NULL} /* Sentinel */
>>>>>>> 42904d2f
};

static PyObject* GeometryObject_ToWKT(GeometryObject* obj) {
  char* wkt;
  PyObject* result;
  if (obj->ptr == NULL) {
    Py_INCREF(Py_None);
    return Py_None;
  }

  GEOS_INIT;

  errstate = check_to_wkt_compatible(ctx, obj->ptr);
  if (errstate != PGERR_SUCCESS) {
    goto finish;
  }

  GEOSWKTWriter* writer = GEOSWKTWriter_create_r(ctx);
  if (writer == NULL) {
    errstate = PGERR_GEOS_EXCEPTION;
    goto finish;
  }

  char trim = 1;
  int precision = 3;
  int dimension = 3;
  int use_old_3d = 0;
  GEOSWKTWriter_setRoundingPrecision_r(ctx, writer, precision);
  GEOSWKTWriter_setTrim_r(ctx, writer, trim);
  GEOSWKTWriter_setOutputDimension_r(ctx, writer, dimension);
  GEOSWKTWriter_setOld3D_r(ctx, writer, use_old_3d);

  // Check if the above functions caused a GEOS exception
  if (last_error[0] != 0) {
    errstate = PGERR_GEOS_EXCEPTION;
    goto finish;
  }

  wkt = GEOSWKTWriter_write_r(ctx, writer, obj->ptr);
  result = PyUnicode_FromString(wkt);
  GEOSFree_r(ctx, wkt);
  GEOSWKTWriter_destroy_r(ctx, writer);

finish:
  GEOS_FINISH;
  if (errstate == PGERR_SUCCESS) {
    return result;
  } else {
    return NULL;
  }
}

static PyObject* GeometryObject_ToWKB(GeometryObject* obj) {
  unsigned char* wkb = NULL;
  char has_empty = 0;
  size_t size;
  PyObject* result = NULL;
  GEOSGeometry* geom = NULL;
  GEOSWKBWriter* writer = NULL;
  if (obj->ptr == NULL) {
    Py_INCREF(Py_None);
    return Py_None;
  }

  GEOS_INIT;

  // WKB Does not allow empty points.
  // We check for that and patch the POINT EMPTY if necessary
  has_empty = has_point_empty(ctx, obj->ptr);
  if (has_empty == 2) {
    errstate = PGERR_GEOS_EXCEPTION;
    goto finish;
  }
  if (has_empty == 1) {
    geom = point_empty_to_nan_all_geoms(ctx, obj->ptr);
  } else {
    geom = obj->ptr;
  }

  /* Create the WKB writer */
  writer = GEOSWKBWriter_create_r(ctx);
  if (writer == NULL) {
    errstate = PGERR_GEOS_EXCEPTION;
    goto finish;
  }
  // Allow 3D output and include SRID
  GEOSWKBWriter_setOutputDimension_r(ctx, writer, 3);
  GEOSWKBWriter_setIncludeSRID_r(ctx, writer, 1);
  // Check if the above functions caused a GEOS exception
  if (last_error[0] != 0) {
    errstate = PGERR_GEOS_EXCEPTION;
    goto finish;
  }

  wkb = GEOSWKBWriter_write_r(ctx, writer, geom, &size);
  if (wkb == NULL) {
    errstate = PGERR_GEOS_EXCEPTION;
    goto finish;
  }

  result = PyBytes_FromStringAndSize((char*)wkb, size);

finish:
  // Destroy the geom if it was patched (POINT EMPTY patch)
  if (has_empty & (geom != NULL)) {
    GEOSGeom_destroy_r(ctx, geom);
  }
  if (writer != NULL) {
    GEOSWKBWriter_destroy_r(ctx, writer);
  }
  if (wkb != NULL) {
    GEOSFree_r(ctx, wkb);
  }

  GEOS_FINISH;

  return result;
}

static PyObject* GeometryObject_repr(GeometryObject* self) {
  PyObject *result, *wkt, *truncated;

  wkt = GeometryObject_ToWKT(self);
  // we never want a repr() to fail; that can be very confusing
  if (wkt == NULL) {
    PyErr_Clear();
    return PyUnicode_FromString("<pygeos.Geometry Exception in WKT writer>");
  }
  // the total length is limited to 80 characters
  if (PyUnicode_GET_LENGTH(wkt) > 62) {
    truncated = PyUnicode_Substring(wkt, 0, 59);
    result = PyUnicode_FromFormat("<pygeos.Geometry %U...>", truncated);
    Py_XDECREF(truncated);
  } else {
    result = PyUnicode_FromFormat("<pygeos.Geometry %U>", wkt);
  }
  Py_XDECREF(wkt);
  return result;
}

static PyObject* GeometryObject_str(GeometryObject* self) {
  return GeometryObject_ToWKT(self);
}

/* For pickling. To be used in GeometryObject->tp_reduce.
 * reduce should return a a tuple of (callable, args).
 * On unpickling, callable(*args) is called */
static PyObject* GeometryObject_reduce(PyObject* self) {
  Py_INCREF(self->ob_type);
  return PyTuple_Pack(2, self->ob_type,
                      PyTuple_Pack(1, GeometryObject_ToWKB((GeometryObject*)self)));
}

/* For lookups in sets / dicts.
 * Python should be told how to generate a hash from the Geometry object. */
static Py_hash_t GeometryObject_hash(GeometryObject* self) {
  PyObject* wkb = NULL;
  Py_hash_t x;

  if (self->ptr == NULL) {
    return -1;
  }

  // Transform to a WKB (PyBytes object)
  wkb = GeometryObject_ToWKB(self);
  if (wkb == NULL) {
    return -1;
  }

  // Use the python built-in method to hash the PyBytes object
  x = wkb->ob_type->tp_hash(wkb);
  if (x == -1) {
    x = -2;
  } else {
    x ^= 374761393UL;  // to make the result distinct from the actual WKB hash //
  }

  Py_DECREF(wkb);

  return x;
}

static PyObject* GeometryObject_richcompare(GeometryObject* self, PyObject* other,
                                            int op) {
  PyObject* result = NULL;
  GEOS_INIT;
  if (Py_TYPE(self)->tp_richcompare != Py_TYPE(other)->tp_richcompare) {
    result = Py_NotImplemented;
  } else {
    GeometryObject* other_geom = (GeometryObject*)other;
    switch (op) {
      case Py_LT:
        result = Py_NotImplemented;
        break;
      case Py_LE:
        result = Py_NotImplemented;
        break;
      case Py_EQ:
        result =
            GEOSEqualsExact_r(ctx, self->ptr, other_geom->ptr, 0) ? Py_True : Py_False;
        break;
      case Py_NE:
        result =
            GEOSEqualsExact_r(ctx, self->ptr, other_geom->ptr, 0) ? Py_False : Py_True;
        break;
      case Py_GT:
        result = Py_NotImplemented;
        break;
      case Py_GE:
        result = Py_NotImplemented;
        break;
    }
  }
  GEOS_FINISH;
  Py_XINCREF(result);
  return result;
}

static PyObject* GeometryObject_FromWKT(PyObject* value) {
  PyObject* result = NULL;
  const char* wkt;
  GEOSGeometry* geom;
  GEOSWKTReader* reader;

  /* Cast the PyObject str to char* */
  if (PyUnicode_Check(value)) {
    wkt = PyUnicode_AsUTF8(value);
    if (wkt == NULL) {
      return NULL;
    }
  } else {
    PyErr_Format(PyExc_TypeError, "Expected bytes, found %s", value->ob_type->tp_name);
    return NULL;
  }

  GEOS_INIT;

  reader = GEOSWKTReader_create_r(ctx);
  if (reader == NULL) {
    errstate = PGERR_GEOS_EXCEPTION;
    goto finish;
  }
  geom = GEOSWKTReader_read_r(ctx, reader, wkt);
  GEOSWKTReader_destroy_r(ctx, reader);
  if (geom == NULL) {
    errstate = PGERR_GEOS_EXCEPTION;
    goto finish;
  }
  result = GeometryObject_FromGEOS(geom, ctx);
  if (result == NULL) {
    GEOSGeom_destroy_r(ctx, geom);
    PyErr_Format(PyExc_RuntimeError, "Could not instantiate a new Geometry object");
  }

finish:
  GEOS_FINISH;
  if (errstate == PGERR_SUCCESS) {
    return result;
  } else {
    return NULL;
  }
}

static PyObject* GeometryObject_FromWKB(PyObject* value) {
  PyObject* result = NULL;
  unsigned char* wkb = NULL;
  Py_ssize_t size;
  GEOSGeometry* geom = NULL;
  GEOSWKBReader* reader = NULL;

  /* Cast the PyObject bytes to char* */
  if (!PyBytes_Check(value)) {
    PyErr_Format(PyExc_TypeError, "Expected bytes, found %s", value->ob_type->tp_name);
    return NULL;
  }
  size = PyBytes_Size(value);
  wkb = (unsigned char*)PyBytes_AsString(value);
  if (wkb == NULL) {
    return NULL;
  }

  GEOS_INIT;

  reader = GEOSWKBReader_create_r(ctx);
  if (reader == NULL) {
    errstate = PGERR_GEOS_EXCEPTION;
    goto finish;
  }
  geom = GEOSWKBReader_read_r(ctx, reader, wkb, size);
  if (geom == NULL) {
    errstate = PGERR_GEOS_EXCEPTION;
    goto finish;
  }

  result = GeometryObject_FromGEOS(geom, ctx);
  if (result == NULL) {
    GEOSGeom_destroy_r(ctx, geom);
    PyErr_Format(PyExc_RuntimeError, "Could not instantiate a new Geometry object");
  }

finish:

  if (reader != NULL) {
    GEOSWKBReader_destroy_r(ctx, reader);
  }

  GEOS_FINISH;

  return result;
}

static PyObject* GeometryObject_new(PyTypeObject* type, PyObject* args, PyObject* kwds) {
  PyObject* value;

  if (!PyArg_ParseTuple(args, "O", &value)) {
    return NULL;
  } else if (PyUnicode_Check(value)) {
    return GeometryObject_FromWKT(value);
  } else if (PyBytes_Check(value)) {
    return GeometryObject_FromWKB(value);
  } else {
    PyErr_Format(PyExc_TypeError, "Expected string, got %s", value->ob_type->tp_name);
    return NULL;
  }
}

static PyMethodDef GeometryObject_methods[] = {
    {"__reduce__", (PyCFunction)GeometryObject_reduce, METH_NOARGS, "For pickling."},
    {NULL} /* Sentinel */
};

PyTypeObject GeometryType = {
    PyVarObject_HEAD_INIT(NULL, 0).tp_name = "pygeos.lib.Geometry",
    .tp_doc = "Geometry type",
    .tp_basicsize = sizeof(GeometryObject),
    .tp_itemsize = 0,
    .tp_flags = Py_TPFLAGS_DEFAULT | Py_TPFLAGS_BASETYPE,
    .tp_new = GeometryObject_new,
    .tp_dealloc = (destructor)GeometryObject_dealloc,
    .tp_members = GeometryObject_members,
    .tp_methods = GeometryObject_methods,
    .tp_repr = (reprfunc)GeometryObject_repr,
    .tp_hash = (hashfunc)GeometryObject_hash,
    .tp_richcompare = (richcmpfunc)GeometryObject_richcompare,
    .tp_str = (reprfunc)GeometryObject_str,
};

/* Check if type `a` is a subclass of type `b`
(copied from cython generated code) */
int __Pyx_InBases(PyTypeObject* a, PyTypeObject* b) {
  while (a) {
    a = a->tp_base;
    if (a == b) return 1;
  }
  return b == &PyBaseObject_Type;
}

/* Get a GEOSGeometry pointer from a GeometryObject, or NULL if the input is
Py_None. Returns 0 on error, 1 on success. */
char get_geom(GeometryObject* obj, GEOSGeometry** out) {
  PyTypeObject* type = ((PyObject*)obj)->ob_type;
  if ((type != &GeometryType) & !(__Pyx_InBases(type, &GeometryType))) {
    if ((PyObject*)obj == Py_None) {
      *out = NULL;
      return 1;
    } else {
      return 0;
    }
  } else {
    *out = obj->ptr;
    return 1;
  }
}

<<<<<<< HEAD
/* Get a GEOSPreparedGeometry pointer from a GeometryObject
This function does not check obj's type */
char get_geom_prepared(GeometryObject *obj, GEOSPreparedGeometry **out) {
    *out = obj->ptr_prepared;
    return 1;
}


int
init_geom_type(PyObject *m)
{
    Py_ssize_t i;
    PyObject *type;
    if (PyType_Ready(&GeometryType) < 0) {
        return -1;
    }
=======
int init_geom_type(PyObject* m) {
  Py_ssize_t i;
  PyObject* type;
  if (PyType_Ready(&GeometryType) < 0) {
    return -1;
  }
>>>>>>> 42904d2f

  type = (PyObject*)&GeometryType;
  Py_INCREF(type);
  PyModule_AddObject(m, "Geometry", type);

  geom_registry[0] = PyList_New(8);
  for (i = 0; i < 8; i++) {
    Py_INCREF(type);
    PyList_SET_ITEM(geom_registry[0], i, type);
  }
  PyModule_AddObject(m, "registry", geom_registry[0]);
  return 0;
}<|MERGE_RESOLUTION|>--- conflicted
+++ resolved
@@ -20,43 +20,6 @@
 
   int type_id = GEOSGeomTypeId_r(ctx, ptr);
 
-<<<<<<< HEAD
-    if (type_id == -1) { return NULL; }
-    PyObject *type_obj = PyList_GET_ITEM(geom_registry[0], type_id);
-    if (type_obj == NULL) { return NULL; }
-    if (!PyType_Check(type_obj)) {
-        PyErr_Format(PyExc_RuntimeError, "Invalid registry value");
-        return NULL;
-    }
-    PyTypeObject *type = (PyTypeObject *)type_obj;
-    GeometryObject *self = (GeometryObject *) type->tp_alloc(type, 0);
-    if (self == NULL) {
-        return NULL;
-    } else {
-        self->ptr = ptr;
-        self->ptr_prepared = NULL;
-        return (PyObject *) self;
-    }
-}
-
-static void GeometryObject_dealloc(GeometryObject *self)
-{
-    if (self->ptr != NULL) {
-        GEOS_INIT;
-        GEOSGeom_destroy_r(ctx, self->ptr);
-        if (self->ptr_prepared != NULL) {
-            GEOSPreparedGeom_destroy_r(ctx, self->ptr_prepared);
-        }
-        GEOS_FINISH;
-    }
-    Py_TYPE(self)->tp_free((PyObject *) self);
-}
-
-static PyMemberDef GeometryObject_members[] = {
-    {"_ptr", T_PYSSIZET, offsetof(GeometryObject, ptr), READONLY, "pointer to GEOSGeometry"},
-    {"_ptr_prepared", T_PYSSIZET, offsetof(GeometryObject, ptr_prepared), READONLY, "pointer to PreparedGEOSGeometry"},
-    {NULL}  /* Sentinel */
-=======
   if (type_id == -1) {
     return NULL;
   }
@@ -74,6 +37,7 @@
     return NULL;
   } else {
     self->ptr = ptr;
+    self->ptr_prepared = NULL;
     return (PyObject*)self;
   }
 }
@@ -82,6 +46,9 @@
   if (self->ptr != NULL) {
     GEOS_INIT;
     GEOSGeom_destroy_r(ctx, self->ptr);
+    if (self->ptr_prepared != NULL) {
+      GEOSPreparedGeom_destroy_r(ctx, self->ptr_prepared);
+    }
     GEOS_FINISH;
   }
   Py_TYPE(self)->tp_free((PyObject*)self);
@@ -90,8 +57,9 @@
 static PyMemberDef GeometryObject_members[] = {
     {"_ptr", T_PYSSIZET, offsetof(GeometryObject, ptr), READONLY,
      "pointer to GEOSGeometry"},
+    {"_ptr_prepared", T_PYSSIZET, offsetof(GeometryObject, ptr_prepared), READONLY,
+     "pointer to PreparedGEOSGeometry"},
     {NULL} /* Sentinel */
->>>>>>> 42904d2f
 };
 
 static PyObject* GeometryObject_ToWKT(GeometryObject* obj) {
@@ -466,31 +434,19 @@
   }
 }
 
-<<<<<<< HEAD
 /* Get a GEOSPreparedGeometry pointer from a GeometryObject
 This function does not check obj's type */
-char get_geom_prepared(GeometryObject *obj, GEOSPreparedGeometry **out) {
-    *out = obj->ptr_prepared;
-    return 1;
-}
-
-
-int
-init_geom_type(PyObject *m)
-{
-    Py_ssize_t i;
-    PyObject *type;
-    if (PyType_Ready(&GeometryType) < 0) {
-        return -1;
-    }
-=======
+char get_geom_prepared(GeometryObject* obj, GEOSPreparedGeometry** out) {
+  *out = obj->ptr_prepared;
+  return 1;
+}
+
 int init_geom_type(PyObject* m) {
   Py_ssize_t i;
   PyObject* type;
   if (PyType_Ready(&GeometryType) < 0) {
     return -1;
   }
->>>>>>> 42904d2f
 
   type = (PyObject*)&GeometryType;
   Py_INCREF(type);
