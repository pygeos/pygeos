--- conflicted
+++ resolved
@@ -11,93 +11,11 @@
 #include <numpy/npy_3kcompat.h>
 #include <numpy/ufuncobject.h>
 
-<<<<<<< HEAD
 #include "c_api.h"
-=======
 #include "coords.h"
->>>>>>> 42904d2f
 #include "geos.h"
 #include "pygeom.h"
 #include "strtree.h"
-<<<<<<< HEAD
-
-/* This tells Python what methods this module has. */
-static PyMethodDef GeosModule[] = {
-    {"count_coordinates", PyCountCoords, METH_VARARGS, "Counts the total amount of coordinates in a array with geometry objects"},
-    {"get_coordinates", PyGetCoords, METH_VARARGS, "Gets the coordinates as an (N, 2) shaped ndarray of floats"},
-    {"set_coordinates", PySetCoords, METH_VARARGS, "Sets coordinates to a geometry array"},
-    {NULL, NULL, 0, NULL}};
-
-static struct PyModuleDef moduledef = {
-    PyModuleDef_HEAD_INIT,
-    "core",
-    NULL,
-    -1,
-    GeosModule,
-    NULL,
-    NULL,
-    NULL,
-    NULL};
-
-PyMODINIT_FUNC PyInit_core(void)
-{
-    PyObject *m, *d;
-
-    static void *PyGEOS_API[PyGEOS_API_num_pointers];
-    PyObject *c_api_object;
-
-    m = PyModule_Create(&moduledef);
-    if (!m)
-    {
-        return NULL;
-    }
-
-    if (init_geos(m) < 0)
-    {
-        return NULL;
-    };
-
-    if (init_geom_type(m) < 0)
-    {
-        return NULL;
-    };
-
-    if (init_strtree_type(m) < 0)
-    {
-        return NULL;
-    };
-
-    d = PyModule_GetDict(m);
-
-    import_array();
-    import_umath();
-
-    /* export the GEOS versions as python tuple and string */
-    PyModule_AddObject(m, "geos_version", PyTuple_Pack(3, PyLong_FromLong((long)GEOS_VERSION_MAJOR), PyLong_FromLong((long)GEOS_VERSION_MINOR), PyLong_FromLong((long)GEOS_VERSION_PATCH)));
-    PyModule_AddObject(m, "geos_capi_version", PyTuple_Pack(3, PyLong_FromLong((long)GEOS_CAPI_VERSION_MAJOR), PyLong_FromLong((long)GEOS_CAPI_VERSION_MINOR), PyLong_FromLong((long)GEOS_CAPI_VERSION_PATCH)));
-
-    PyModule_AddObject(m, "geos_version_string", PyUnicode_FromString(GEOS_VERSION));
-    PyModule_AddObject(m, "geos_capi_version_string", PyUnicode_FromString(GEOS_CAPI_VERSION));
-
-    if (init_ufuncs(m, d) < 0)
-    {
-        return NULL;
-    };
-
-    /* Initialize the C API pointer array */
-    PyGEOS_API[PyGEOS_GEOS_API_Version_NUM] = (void *)PyGEOS_GEOS_API_Version;
-    PyGEOS_API[PyGEOSCreateGeom_NUM] = (void *)PyGEOSCreateGeom;
-    PyGEOS_API[PyGEOSGetGEOSGeom_NUM] = (void *)PyGEOSGetGEOSGeom;
-
-    /* Create a Capsule containing the API pointer array's address */
-    c_api_object = PyCapsule_New((void *)PyGEOS_API, "pygeos.lib.core._C_API", NULL);
-    if (c_api_object != NULL)
-    {
-        PyModule_AddObject(m, "_C_API", c_api_object);
-    }
-
-    return m;
-=======
 #include "ufuncs.h"
 
 /* This tells Python what methods this module has. */
@@ -111,10 +29,13 @@
     {NULL, NULL, 0, NULL}};
 
 static struct PyModuleDef moduledef = {
-    PyModuleDef_HEAD_INIT, "lib", NULL, -1, GeosModule, NULL, NULL, NULL, NULL};
+    PyModuleDef_HEAD_INIT, "core", NULL, -1, GeosModule, NULL, NULL, NULL, NULL};
 
-PyMODINIT_FUNC PyInit_lib(void) {
+PyMODINIT_FUNC PyInit_core(void) {
   PyObject *m, *d;
+
+  static void* PyGEOS_API[PyGEOS_API_num_pointers];
+  PyObject* c_api_object;
 
   m = PyModule_Create(&moduledef);
   if (!m) {
@@ -156,6 +77,16 @@
     return NULL;
   };
 
+  /* Initialize the C API pointer array */
+  PyGEOS_API[PyGEOS_GEOS_API_Version_NUM] = (void*)PyGEOS_GEOS_API_Version;
+  PyGEOS_API[PyGEOSCreateGeom_NUM] = (void*)PyGEOSCreateGeom;
+  PyGEOS_API[PyGEOSGetGEOSGeom_NUM] = (void*)PyGEOSGetGEOSGeom;
+
+  /* Create a Capsule containing the API pointer array's address */
+  c_api_object = PyCapsule_New((void*)PyGEOS_API, "pygeos.lib.core._C_API", NULL);
+  if (c_api_object != NULL) {
+    PyModule_AddObject(m, "_C_API", c_api_object);
+  }
+
   return m;
->>>>>>> 42904d2f
 }