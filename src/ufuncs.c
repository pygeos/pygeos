#define PY_SSIZE_T_CLEAN
#define NPY_NO_DEPRECATED_API NPY_1_7_API_VERSION

#include <Python.h>
#include <math.h>

#define NO_IMPORT_ARRAY
#define NO_IMPORT_UFUNC
#define PY_ARRAY_UNIQUE_SYMBOL pygeos_ARRAY_API
#define PY_UFUNC_UNIQUE_SYMBOL pygeos_UFUNC_API
#include <numpy/ndarraytypes.h>
#include <numpy/npy_3kcompat.h>
#include <numpy/ufuncobject.h>

#include "fast_loop_macros.h"
#include "geos.h"
#include "pygeom.h"

#define CREATE_COORDSEQ(SIZE, NDIM)                         \
  void* coord_seq = GEOSCoordSeq_create_r(ctx, SIZE, NDIM); \
  if (coord_seq == NULL) {                                  \
    errstate = PGERR_GEOS_EXCEPTION;                        \
    goto finish;                                            \
  }

#define SET_COORD(N, DIM)                                           \
  if (!GEOSCoordSeq_setOrdinate_r(ctx, coord_seq, N, DIM, coord)) { \
    GEOSCoordSeq_destroy_r(ctx, coord_seq);                         \
    errstate = PGERR_GEOS_EXCEPTION;                                \
    goto finish;                                                    \
  }

#define CHECK_RET_PTR                       \
  if (ret_ptr == NULL) {                    \
    GEOSCoordSeq_destroy_r(ctx, coord_seq); \
    errstate = PGERR_GEOS_EXCEPTION;        \
    goto finish;                            \
  }

#define OUTPUT_Y                                         \
  PyObject* ret = GeometryObject_FromGEOS(ret_ptr, ctx); \
  PyObject** out = (PyObject**)op1;                      \
  Py_XDECREF(*out);                                      \
  *out = ret

// Fail if inputs output multiple times on the same place in memory. That would
// lead to segfaults as the same GEOSGeometry would be 'owned' by multiple PyObjects.
#define CHECK_NO_INPLACE_OUTPUT(N)                                                \
  if ((steps[N] == 0) && (dimensions[0] > 1)) {                                   \
    PyErr_Format(PyExc_NotImplementedError,                                       \
                 "Unknown ufunc mode with args[0]=%p, args[N]=%p, steps[0]=%ld, " \
                 "steps[N]=%ld, dimensions[0]=%ld.",                              \
                 args[0], args[N], steps[0], steps[N], dimensions[0]);            \
    return;                                                                       \
  }

#define CHECK_ALLOC(ARR)                                             \
  if (ARR == NULL) {                                                 \
    PyErr_SetString(PyExc_MemoryError, "Could not allocate memory"); \
    return;                                                          \
  }

static void geom_arr_to_npy(GEOSGeometry** array, char* ptr, npy_intp stride,
                            npy_intp count) {
  npy_intp i;
  PyObject* ret;
  PyObject** out;

  GEOS_INIT;

  for (i = 0; i < count; i++, ptr += stride) {
    ret = GeometryObject_FromGEOS(array[i], ctx);
    out = (PyObject**)ptr;
    Py_XDECREF(*out);
    *out = ret;
  }

  GEOS_FINISH;
}

/* Define the geom -> bool functions (Y_b) */
static void* is_empty_data[1] = {GEOSisEmpty_r};
/* the GEOSisSimple_r function fails on geometrycollections */
static char GEOSisSimpleAllTypes_r(void* context, void* geom) {
  int type = GEOSGeomTypeId_r(context, geom);
  if (type == -1) {
    return 2;  // Predicates use a return value of 2 for errors
  } else if (type == 7) {
    return 0;
  } else {
    return GEOSisSimple_r(context, geom);
  }
}
static void* is_simple_data[1] = {GEOSisSimpleAllTypes_r};
static void* is_ring_data[1] = {GEOSisRing_r};
static void* has_z_data[1] = {GEOSHasZ_r};
/* the GEOSisClosed_r function fails on non-linestrings */
static char GEOSisClosedAllTypes_r(void* context, void* geom) {
  int type = GEOSGeomTypeId_r(context, geom);
  if (type == -1) {
    return 2;  // Predicates use a return value of 2 for errors
  } else if ((type == 1) | (type == 5)) {
    return GEOSisClosed_r(context, geom);
  } else {
    return 0;
  }
}
static void* is_closed_data[1] = {GEOSisClosedAllTypes_r};
static void* is_valid_data[1] = {GEOSisValid_r};

#if GEOS_SINCE_3_7_0
static char GEOSGeom_isCCW_r(void* context, void* geom) {
  const GEOSCoordSequence* coord_seq;
  char is_ccw = 2;  // return value of 2 means GEOSException
  int i;

  // Return False for non-linear geometries
  i = GEOSGeomTypeId_r(context, geom);
  if (i == -1) {
    return 2;
  }
  if ((i != GEOS_LINEARRING) & (i != GEOS_LINESTRING)) {
    return 0;
  }

  // Return False for lines with fewer than 4 points
  i = GEOSGeomGetNumPoints_r(context, geom);
  if (i == -1) {
    return 2;
  }
  if (i < 4) {
    return 0;
  }

  // Get the coordinatesequence and call isCCW()
  coord_seq = GEOSGeom_getCoordSeq_r(context, geom);
  if (coord_seq == NULL) {
    return 2;
  }
  if (!GEOSCoordSeq_isCCW_r(context, coord_seq, &is_ccw)) {
    return 2;
  }
  return is_ccw;
}
static void* is_ccw_data[1] = {GEOSGeom_isCCW_r};
#endif

typedef char FuncGEOS_Y_b(void* context, void* a);
static char Y_b_dtypes[2] = {NPY_OBJECT, NPY_BOOL};
static void Y_b_func(char** args, npy_intp* dimensions, npy_intp* steps, void* data) {
  FuncGEOS_Y_b* func = (FuncGEOS_Y_b*)data;
  GEOSGeometry* in1 = NULL;
  char ret;

  GEOS_INIT_THREADS;

  UNARY_LOOP {
    /* get the geometry; return on error */
    if (!get_geom(*(GeometryObject**)ip1, &in1)) {
      errstate = PGERR_NOT_A_GEOMETRY;
      goto finish;
    }
    if (in1 == NULL) {
      /* in case of a missing value: return 0 (False) */
      ret = 0;
    } else {
      /* call the GEOS function */
      ret = func(ctx, in1);
      /* finish for illegal values */
      if (ret == 2) {
        errstate = PGERR_GEOS_EXCEPTION;
        goto finish;
      }
    }
    *(npy_bool*)op1 = ret;
  }

finish:
  GEOS_FINISH_THREADS;
}
static PyUFuncGenericFunction Y_b_funcs[1] = {&Y_b_func};

/* Define the object -> bool functions (O_b) which do not raise on non-geom objects*/
static char IsMissing(void* context, PyObject* obj) {
  GEOSGeometry* g = NULL;
  if (!get_geom((GeometryObject*)obj, &g)) {
    return 0;
  };
  return g == NULL;  // get_geom sets g to NULL for None input
}
static void* is_missing_data[1] = {IsMissing};
static char IsGeometry(void* context, PyObject* obj) {
  GEOSGeometry* g = NULL;
  if (!get_geom((GeometryObject*)obj, &g)) {
    return 0;
  }
  return g != NULL;
}
static void* is_geometry_data[1] = {IsGeometry};
static char IsValidInput(void* context, PyObject* obj) {
  GEOSGeometry* g = NULL;
  return get_geom((GeometryObject*)obj, &g);
}
static void* is_valid_input_data[1] = {IsValidInput};
typedef char FuncGEOS_O_b(void* context, PyObject* obj);
static char O_b_dtypes[2] = {NPY_OBJECT, NPY_BOOL};
static void O_b_func(char** args, npy_intp* dimensions, npy_intp* steps, void* data) {
  FuncGEOS_O_b* func = (FuncGEOS_O_b*)data;
  GEOS_INIT_THREADS;
  UNARY_LOOP { *(npy_bool*)op1 = func(ctx, *(PyObject**)ip1); }
  GEOS_FINISH_THREADS;
}
static PyUFuncGenericFunction O_b_funcs[1] = {&O_b_func};

/* Define the geom, geom -> bool functions (YY_b) */
static void* equals_data[1] = {GEOSEquals_r};
typedef char FuncGEOS_YY_b(void* context, void* a, void* b);
static char YY_b_dtypes[3] = {NPY_OBJECT, NPY_OBJECT, NPY_BOOL};
static void YY_b_func(char** args, npy_intp* dimensions, npy_intp* steps, void* data) {
  FuncGEOS_YY_b* func = (FuncGEOS_YY_b*)data;
  GEOSGeometry *in1 = NULL, *in2 = NULL;
  char ret;

  GEOS_INIT_THREADS;

  BINARY_LOOP {
    /* get the geometries: return on error */
    if (!get_geom(*(GeometryObject**)ip1, &in1)) {
      errstate = PGERR_NOT_A_GEOMETRY;
      goto finish;
    }
    if (!get_geom(*(GeometryObject**)ip2, &in2)) {
      errstate = PGERR_NOT_A_GEOMETRY;
      goto finish;
    }
    if ((in1 == NULL) | (in2 == NULL)) {
      /* in case of a missing value: return 0 (False) */
      ret = 0;
    } else {
      /* call the GEOS function */
      ret = func(ctx, in1, in2);
      /* return for illegal values */
      if (ret == 2) {
        errstate = PGERR_GEOS_EXCEPTION;
        goto finish;
      }
    }
    *(npy_bool*)op1 = ret;
  }

finish:
  GEOS_FINISH_THREADS;
}
static PyUFuncGenericFunction YY_b_funcs[1] = {&YY_b_func};

/* Define the geom, geom -> bool functions (YY_b) prepared */
static void* contains_func_tuple[2] = {GEOSContains_r, GEOSPreparedContains_r};
static void* contains_data[1] = {contains_func_tuple};
// static void* contains_properly_func_tuple[2] = {..., GEOSPreparedContainsProperly_r};
// static void* contains_properly_data[1] = {contains_properly_func_tuple};
static void* covered_by_func_tuple[2] = {GEOSCoveredBy_r, GEOSPreparedCoveredBy_r};
static void* covered_by_data[1] = {covered_by_func_tuple};
static void* covers_func_tuple[2] = {GEOSCovers_r, GEOSPreparedCovers_r};
static void* covers_data[1] = {covers_func_tuple};
static void* crosses_func_tuple[2] = {GEOSCrosses_r, GEOSPreparedCrosses_r};
static void* crosses_data[1] = {crosses_func_tuple};
static void* disjoint_func_tuple[2] = {GEOSDisjoint_r, GEOSPreparedDisjoint_r};
static void* disjoint_data[1] = {disjoint_func_tuple};
static void* intersects_func_tuple[2] = {GEOSIntersects_r, GEOSPreparedIntersects_r};
static void* intersects_data[1] = {intersects_func_tuple};
static void* overlaps_func_tuple[2] = {GEOSOverlaps_r, GEOSPreparedOverlaps_r};
static void* overlaps_data[1] = {overlaps_func_tuple};
static void* touches_func_tuple[2] = {GEOSTouches_r, GEOSPreparedTouches_r};
static void* touches_data[1] = {touches_func_tuple};
static void* within_func_tuple[2] = {GEOSWithin_r, GEOSPreparedWithin_r};
static void* within_data[1] = {within_func_tuple};
static char YY_b_p_dtypes[3] = {NPY_OBJECT, NPY_OBJECT, NPY_BOOL};
static void YY_b_p_func(char** args, npy_intp* dimensions, npy_intp* steps, void* data) {
  FuncGEOS_YY_b* func = ((FuncGEOS_YY_b**)data)[0];
  FuncGEOS_YY_b* func_prepared = ((FuncGEOS_YY_b**)data)[1];

  GEOSGeometry *in1 = NULL, *in2 = NULL;
  GEOSPreparedGeometry* in1_prepared = NULL;
  char ret;

  GEOS_INIT_THREADS;

  BINARY_LOOP {
    /* get the geometries: return on error */
    if (!get_geom_with_prepared(*(GeometryObject**)ip1, &in1, &in1_prepared)) {
      errstate = PGERR_NOT_A_GEOMETRY;
      goto finish;
    }
    if (!get_geom(*(GeometryObject**)ip2, &in2)) {
      errstate = PGERR_NOT_A_GEOMETRY;
      goto finish;
    }
    if ((in1 == NULL) | (in2 == NULL)) {
      /* in case of a missing value: return 0 (False) */
      ret = 0;
    } else {
      if (in1_prepared == NULL) {
        /* call the GEOS function */
        ret = func(ctx, in1, in2);
      } else {
        /* call the prepared GEOS function */
        ret = func_prepared(ctx, in1_prepared, in2);
      }
      /* return for illegal values */
      if (ret == 2) {
        errstate = PGERR_GEOS_EXCEPTION;
        goto finish;
      }
    }
    *(npy_bool*)op1 = ret;
  }

finish:

  GEOS_FINISH_THREADS;
}
static PyUFuncGenericFunction YY_b_p_funcs[1] = {&YY_b_p_func};

/* Define the geom -> geom functions (Y_Y) */
static void* envelope_data[1] = {GEOSEnvelope_r};
static void* convex_hull_data[1] = {GEOSConvexHull_r};
static void* GEOSBoundaryAllTypes_r(void* context, void* geom) {
  char typ = GEOSGeomTypeId_r(context, geom);
  if (typ == 7) {
    /* return None for geometrycollections */
    return NULL;
  } else {
    return GEOSBoundary_r(context, geom);
  }
}
static void* boundary_data[1] = {GEOSBoundaryAllTypes_r};
static void* unary_union_data[1] = {GEOSUnaryUnion_r};
static void* point_on_surface_data[1] = {GEOSPointOnSurface_r};
static void* centroid_data[1] = {GEOSGetCentroid_r};
static void* line_merge_data[1] = {GEOSLineMerge_r};
static void* extract_unique_points_data[1] = {GEOSGeom_extractUniquePoints_r};
static void* GetExteriorRing(void* context, void* geom) {
  char typ = GEOSGeomTypeId_r(context, geom);
  if (typ != 3) {
    return NULL;
  }
  void* ret = (void*)GEOSGetExteriorRing_r(context, geom);
  /* Create a copy of the obtained geometry */
  if (ret != NULL) {
    ret = GEOSGeom_clone_r(context, ret);
  }
  return ret;
}
static void* get_exterior_ring_data[1] = {GetExteriorRing};
/* the normalize funcion acts inplace */
static void* GEOSNormalize_r_with_clone(void* context, void* geom) {
  int ret;
  void* new_geom = GEOSGeom_clone_r(context, geom);
  if (new_geom == NULL) {
    return NULL;
  }
  ret = GEOSNormalize_r(context, new_geom);
  if (ret == -1) {
    GEOSGeom_destroy_r(context, new_geom);
    return NULL;
  }
  return new_geom;
}
static void* normalize_data[1] = {GEOSNormalize_r_with_clone};
/* a linear-ring to polygon conversion function */
static void* GEOSLinearRingToPolygon(void* context, void* geom) {
  void* shell = GEOSGeom_clone_r(context, geom);
  if (shell == NULL) {
    return NULL;
  }
  return GEOSGeom_createPolygon_r(context, shell, NULL, 0);
}
static void* polygons_without_holes_data[1] = {GEOSLinearRingToPolygon};
#if GEOS_SINCE_3_8_0
static void* build_area_data[1] = {GEOSBuildArea_r};
static void* make_valid_data[1] = {GEOSMakeValid_r};
static void* coverage_union_data[1] = {GEOSCoverageUnion_r};
#endif
typedef void* FuncGEOS_Y_Y(void* context, void* a);
static char Y_Y_dtypes[2] = {NPY_OBJECT, NPY_OBJECT};
static void Y_Y_func(char** args, npy_intp* dimensions, npy_intp* steps, void* data) {
  FuncGEOS_Y_Y* func = (FuncGEOS_Y_Y*)data;
  GEOSGeometry* in1 = NULL;
  GEOSGeometry** geom_arr;

  CHECK_NO_INPLACE_OUTPUT(1);

  // allocate a temporary array to store output GEOSGeometry objects
  geom_arr = malloc(sizeof(void*) * dimensions[0]);
  CHECK_ALLOC(geom_arr);

  GEOS_INIT_THREADS;

  UNARY_LOOP {
    // get the geometry: return on error
    if (!get_geom(*(GeometryObject**)ip1, &in1)) {
      errstate = PGERR_NOT_A_GEOMETRY;
      destroy_geom_arr(ctx, geom_arr, i - 1);
      break;
    }
    if (in1 == NULL) {
      // in case of a missing value: return NULL (None)
      geom_arr[i] = NULL;
    } else {
      geom_arr[i] = func(ctx, in1);
      // NULL means: exception, but for some functions it may also indicate a
      // "missing value" (None) (GetExteriorRing, GEOSBoundaryAllTypes_r)
      // So: check the last_error before setting error state
      if ((geom_arr[i] == NULL) && (last_error[0] != 0)) {
        errstate = PGERR_GEOS_EXCEPTION;
        destroy_geom_arr(ctx, geom_arr, i - 1);
        break;
      }
    }
  }

  GEOS_FINISH_THREADS;

  // fill the numpy array with PyObjects while holding the GIL
  if (errstate == PGERR_SUCCESS) {
    geom_arr_to_npy(geom_arr, args[1], steps[1], dimensions[0]);
  }
  free(geom_arr);
}
static PyUFuncGenericFunction Y_Y_funcs[1] = {&Y_Y_func};

/* Define the geom -> no return value functions (Y) */
static char PrepareGeometryObject(void* ctx, GeometryObject* geom) {
  if (geom->ptr_prepared == NULL) {
    geom->ptr_prepared = (GEOSPreparedGeometry*)GEOSPrepare_r(ctx, geom->ptr);
    if (geom->ptr_prepared == NULL) {
      return PGERR_GEOS_EXCEPTION;
    }
  }
  return PGERR_SUCCESS;
}
static char DestroyPreparedGeometryObject(void* ctx, GeometryObject* geom) {
  if (geom->ptr_prepared != NULL) {
    GEOSPreparedGeom_destroy_r(ctx, geom->ptr_prepared);
    geom->ptr_prepared = NULL;
  }
  return PGERR_SUCCESS;
}

static void* prepare_data[1] = {PrepareGeometryObject};
static void* destroy_prepared_data[1] = {DestroyPreparedGeometryObject};
typedef char FuncPyGEOS_Y(void* ctx, GeometryObject* geom);
static char Y_dtypes[1] = {NPY_OBJECT};
static void Y_func(char** args, npy_intp* dimensions, npy_intp* steps, void* data) {
  FuncPyGEOS_Y* func = (FuncPyGEOS_Y*)data;
  GEOSGeometry* in1 = NULL;
  GeometryObject* geom_obj = NULL;

  GEOS_INIT;

  NO_OUTPUT_LOOP {
    geom_obj = *(GeometryObject**)ip1;
    if (!get_geom(geom_obj, &in1)) {
      errstate = PGERR_GEOS_EXCEPTION;
      goto finish;
    }
    if (in1 != NULL) {
      errstate = func(ctx, geom_obj);
      if (errstate != PGERR_SUCCESS) {
        goto finish;
      }
    }
  }

finish:

  GEOS_FINISH;
}
static PyUFuncGenericFunction Y_funcs[1] = {&Y_func};

/* Define the geom, double -> geom functions (Yd_Y) */
static void* GEOSInterpolateProtectEmpty_r(void* context, void* geom, double d) {
  char errstate = geos_interpolate_checker(context, geom);
  if (errstate == PGERR_SUCCESS) {
    return GEOSInterpolate_r(context, geom, d);
  } else if (errstate == PGERR_EMPTY_GEOMETRY) {
    return GEOSGeom_createEmptyPoint_r(context);
  } else {
    return NULL;
  }
}
static void* line_interpolate_point_data[1] = {GEOSInterpolateProtectEmpty_r};
static void* GEOSInterpolateNormalizedProtectEmpty_r(void* context, void* geom,
                                                     double d) {
  char errstate = geos_interpolate_checker(context, geom);
  if (errstate == PGERR_SUCCESS) {
    return GEOSInterpolateNormalized_r(context, geom, d);
  } else if (errstate == PGERR_EMPTY_GEOMETRY) {
    return GEOSGeom_createEmptyPoint_r(context);
  } else {
    return NULL;
  }
}
static void* line_interpolate_point_normalized_data[1] = {
    GEOSInterpolateNormalizedProtectEmpty_r};

static void* simplify_data[1] = {GEOSSimplify_r};
static void* simplify_preserve_topology_data[1] = {GEOSTopologyPreserveSimplify_r};
typedef void* FuncGEOS_Yd_Y(void* context, void* a, double b);
static char Yd_Y_dtypes[3] = {NPY_OBJECT, NPY_DOUBLE, NPY_OBJECT};
static void Yd_Y_func(char** args, npy_intp* dimensions, npy_intp* steps, void* data) {
  FuncGEOS_Yd_Y* func = (FuncGEOS_Yd_Y*)data;
  GEOSGeometry* in1 = NULL;
  GEOSGeometry** geom_arr;

  CHECK_NO_INPLACE_OUTPUT(2);

  // allocate a temporary array to store output GEOSGeometry objects
  geom_arr = malloc(sizeof(void*) * dimensions[0]);
  CHECK_ALLOC(geom_arr);

  GEOS_INIT_THREADS;

  BINARY_LOOP {
    // get the geometry: return on error
    if (!get_geom(*(GeometryObject**)ip1, &in1)) {
      errstate = PGERR_NOT_A_GEOMETRY;
      destroy_geom_arr(ctx, geom_arr, i - 1);
      break;
    }
    double in2 = *(double*)ip2;
    if ((in1 == NULL) | (npy_isnan(in2))) {
      // in case of a missing value: return NULL (None)
      geom_arr[i] = NULL;
    } else {
      geom_arr[i] = func(ctx, in1, in2);
      if (geom_arr[i] == NULL) {
        // Interpolate functions return NULL on PGERR_GEOMETRY_TYPE and on
        // PGERR_GEOS_EXCEPTION. Distinguish these by the state of last_error.
        errstate = last_error[0] == 0 ? PGERR_GEOMETRY_TYPE : PGERR_GEOS_EXCEPTION;
        destroy_geom_arr(ctx, geom_arr, i - 1);
        break;
      }
    }
  }

  GEOS_FINISH_THREADS;

  // fill the numpy array with PyObjects while holding the GIL
  if (errstate == PGERR_SUCCESS) {
    geom_arr_to_npy(geom_arr, args[2], steps[2], dimensions[0]);
  }
  free(geom_arr);
}
static PyUFuncGenericFunction Yd_Y_funcs[1] = {&Yd_Y_func};

/* Define the geom, int -> geom functions (Yi_Y) */
/* We add bound and type checking to the various indexing functions */
static void* GetPointN(void* context, void* geom, int n) {
  char typ = GEOSGeomTypeId_r(context, geom);
  int size, i;
  if ((typ != 1) & (typ != 2)) {
    return NULL;
  }
  size = GEOSGeomGetNumPoints_r(context, geom);
  if (size == -1) {
    return NULL;
  }
  if (n < 0) {
    /* Negative indexing: we get it for free */
    i = size + n;
  } else {
    i = n;
  }
  if ((i < 0) | (i >= size)) {
    /* Important, could give segfaults else */
    return NULL;
  }
  return GEOSGeomGetPointN_r(context, geom, i);
}
static void* get_point_data[1] = {GetPointN};
static void* GetInteriorRingN(void* context, void* geom, int n) {
  char typ = GEOSGeomTypeId_r(context, geom);
  int size, i;
  if (typ != 3) {
    return NULL;
  }
  size = GEOSGetNumInteriorRings_r(context, geom);
  if (size == -1) {
    return NULL;
  }
  if (n < 0) {
    /* Negative indexing: we get it for free */
    i = size + n;
  } else {
    i = n;
  }
  if ((i < 0) | (i >= size)) {
    /* Important, could give segfaults else */
    return NULL;
  }
  void* ret = (void*)GEOSGetInteriorRingN_r(context, geom, i);
  /* Create a copy of the obtained geometry */
  if (ret != NULL) {
    ret = GEOSGeom_clone_r(context, ret);
  }
  return ret;
}
static void* get_interior_ring_data[1] = {GetInteriorRingN};
static void* GetGeometryN(void* context, void* geom, int n) {
  int size, i;
  size = GEOSGetNumGeometries_r(context, geom);
  if (size == -1) {
    return NULL;
  }
  if (n < 0) {
    /* Negative indexing: we get it for free */
    i = size + n;
  } else {
    i = n;
  }
  if ((i < 0) | (i >= size)) {
    /* Important, could give segfaults else */
    return NULL;
  }
  void* ret = (void*)GEOSGetGeometryN_r(context, geom, i);
  /* Create a copy of the obtained geometry */
  if (ret != NULL) {
    ret = GEOSGeom_clone_r(context, ret);
  }
  return ret;
}
static void* get_geometry_data[1] = {GetGeometryN};
/* the set srid funcion acts inplace */
static void* GEOSSetSRID_r_with_clone(void* context, void* geom, int srid) {
  void* ret = GEOSGeom_clone_r(context, geom);
  if (ret == NULL) {
    return NULL;
  }
  GEOSSetSRID_r(context, ret, srid);
  return ret;
}
static void* set_srid_data[1] = {GEOSSetSRID_r_with_clone};
typedef void* FuncGEOS_Yi_Y(void* context, void* a, int b);
static char Yi_Y_dtypes[3] = {NPY_OBJECT, NPY_INT, NPY_OBJECT};
static void Yi_Y_func(char** args, npy_intp* dimensions, npy_intp* steps, void* data) {
  FuncGEOS_Yi_Y* func = (FuncGEOS_Yi_Y*)data;
  GEOSGeometry* in1 = NULL;
  GEOSGeometry** geom_arr;

  CHECK_NO_INPLACE_OUTPUT(2);

  // allocate a temporary array to store output GEOSGeometry objects
  geom_arr = malloc(sizeof(void*) * dimensions[0]);
  CHECK_ALLOC(geom_arr);

  GEOS_INIT_THREADS;

  BINARY_LOOP {
    // get the geometry: return on error
    if (!get_geom(*(GeometryObject**)ip1, &in1)) {
      errstate = PGERR_NOT_A_GEOMETRY;
      destroy_geom_arr(ctx, geom_arr, i - 1);
      break;
    }
    int in2 = *(int*)ip2;
    if (in1 == NULL) {
      // in case of a missing value: return NULL (None)
      geom_arr[i] = NULL;
    } else {
      geom_arr[i] = func(ctx, in1, in2);
      // NULL means: exception, but for some functions it may also indicate a
      // "missing value" (None) (GetPointN, GetInteriorRingN, GetGeometryN)
      // So: check the last_error before setting error state
      if ((geom_arr[i] == NULL) && (last_error[0] != 0)) {
        errstate = PGERR_GEOS_EXCEPTION;
        destroy_geom_arr(ctx, geom_arr, i - 1);
        break;
      }
    }
  }

  GEOS_FINISH_THREADS;

  // fill the numpy array with PyObjects while holding the GIL
  if (errstate == PGERR_SUCCESS) {
    geom_arr_to_npy(geom_arr, args[2], steps[2], dimensions[0]);
  }
  free(geom_arr);
}
static PyUFuncGenericFunction Yi_Y_funcs[1] = {&Yi_Y_func};

/* Define the geom, geom -> geom functions (YY_Y) */
static void* intersection_data[1] = {GEOSIntersection_r};
static void* difference_data[1] = {GEOSDifference_r};
static void* symmetric_difference_data[1] = {GEOSSymDifference_r};
static void* union_data[1] = {GEOSUnion_r};
static void* shared_paths_data[1] = {GEOSSharedPaths_r};
typedef void* FuncGEOS_YY_Y(void* context, void* a, void* b);
static char YY_Y_dtypes[3] = {NPY_OBJECT, NPY_OBJECT, NPY_OBJECT};

/* There are two inner loop functions for the YY_Y. This is because this
 * pattern allows for ufunc.reduce.
 * A reduce operation requires special attention, because we output the
 * result in a temporary array. NumPy expects that the output array is
 * filled during the inner loop, so that it can take the first input of
 * the reduction operation to be the output array. Easiest to show by
 * example:

 * function called:         out = intersection.reduce(in)
 * initialization by numpy: out[0] = in[0]; in1 = out; in2[:] = in[:]
 * first loop:              out[0] = func(in1[0], in2[1])  [ = func(out[0], in2[1]) ]
 * second loop:             out[0] = func(in1[0], in2[2])  [ = func(out[0], in2[2]) ]
 */
static void YY_Y_func_reduce(char** args, npy_intp* dimensions, npy_intp* steps,
                             void* data) {
  FuncGEOS_YY_Y* func = (FuncGEOS_YY_Y*)data;
  GEOSGeometry *in1 = NULL, *in2 = NULL, *out = NULL;

  GEOS_INIT_THREADS;

  if (!get_geom(*(GeometryObject**)args[0], &out)) {
    errstate = PGERR_NOT_A_GEOMETRY;
  } else if (out != NULL) {
    BINARY_LOOP {
      // Cleanup previous in1
      if (i > 1) {
        // If i == 0, in1 is undefined
        // If i == 1, in1 is the first input, which is owned by python
        GEOSGeom_destroy_r(ctx, in1);
      }
      // This is the main reduce logic: in1 becomes previous out
      in1 = out;
      // Get the other geometry (as normal)
      if (!get_geom(*(GeometryObject**)ip2, &in2)) {
        errstate = PGERR_NOT_A_GEOMETRY;
        break;
      }
      if (in2 == NULL) {
        // We break the loop as the answer will remain NULL (None)
        out = NULL;
        break;
      } else {
        out = func(ctx, in1, in2);
        if (out == NULL) {
          errstate = PGERR_GEOS_EXCEPTION;
          break;
        }
      }
    }
    // We need to cleanup the intermediate geometry stored in in1.
    // However, in some cases the intermediate geometry equals the first input, which is
    // 'owned' by python. Destoying that would lead to a segfault when the python object
    // is dereferenced.
    // We check for that situation explicitly from the ufunc input (misusing the variable
    // 'in2').
    get_geom(*(GeometryObject**)args[0], &in2);
    if (in1 != in2) {
      GEOSGeom_destroy_r(ctx, in1);
    }
  }

  GEOS_FINISH_THREADS;

  // fill the numpy array with a single PyObject while holding the GIL
  if (errstate == PGERR_SUCCESS) {
    geom_arr_to_npy(&out, args[2], steps[2], 1);
  }
}

static void YY_Y_func(char** args, npy_intp* dimensions, npy_intp* steps, void* data) {
  // A reduce is characterized by multiple iterations (dimension[0] > 1) that
  // are output on the same place in memory (steps[2] == 0).
  if ((steps[2] == 0) && (dimensions[0] > 1)) {
    if (args[0] == args[2]) {
      YY_Y_func_reduce(args, dimensions, steps, data);
      return;
    } else {
      // Fail if inputs do not have the expected structure.
      PyErr_Format(PyExc_NotImplementedError,
                   "Unknown ufunc mode with args=[%p, %p, %p], steps=[%ld, %ld, %ld], "
                   "dimensions=[%ld].",
                   args[0], args[1], args[2], steps[0], steps[1], steps[2],
                   dimensions[0]);
      return;
    }
  }

  FuncGEOS_YY_Y* func = (FuncGEOS_YY_Y*)data;
  GEOSGeometry *in1 = NULL, *in2 = NULL;
  GEOSGeometry** geom_arr;

  // allocate a temporary array to store output GEOSGeometry objects
  geom_arr = malloc(sizeof(void*) * dimensions[0]);
  CHECK_ALLOC(geom_arr);

  GEOS_INIT_THREADS;

  BINARY_LOOP {
    // get the geometries: return on error
    if (!get_geom(*(GeometryObject**)ip1, &in1) ||
        !get_geom(*(GeometryObject**)ip2, &in2)) {
      errstate = PGERR_NOT_A_GEOMETRY;
      destroy_geom_arr(ctx, geom_arr, i - 1);
      break;
    }
    if ((in1 == NULL) | (in2 == NULL)) {
      // in case of a missing value: return NULL (None)
      geom_arr[i] = NULL;
    } else {
      geom_arr[i] = func(ctx, in1, in2);
      if (geom_arr[i] == NULL) {
        errstate = PGERR_GEOS_EXCEPTION;
        destroy_geom_arr(ctx, geom_arr, i - 1);
        break;
      }
    }
  }

  GEOS_FINISH_THREADS;

  // fill the numpy array with PyObjects while holding the GIL
  if (errstate == PGERR_SUCCESS) {
    geom_arr_to_npy(geom_arr, args[2], steps[2], dimensions[0]);
  }
  free(geom_arr);
}
static PyUFuncGenericFunction YY_Y_funcs[1] = {&YY_Y_func};

/* Define the geom -> double functions (Y_d) */
static int GetX(void* context, void* a, double* b) {
  char typ = GEOSGeomTypeId_r(context, a);
  if (typ != 0) {
    *(double*)b = NPY_NAN;
    return 1;
  } else {
    return GEOSGeomGetX_r(context, a, b);
  }
}
static void* get_x_data[1] = {GetX};
static int GetY(void* context, void* a, double* b) {
  char typ = GEOSGeomTypeId_r(context, a);
  if (typ != 0) {
    *(double*)b = NPY_NAN;
    return 1;
  } else {
    return GEOSGeomGetY_r(context, a, b);
  }
}
static void* get_y_data[1] = {GetY};
#if GEOS_SINCE_3_7_0
static int GetZ(void* context, void* a, double* b) {
  char typ = GEOSGeomTypeId_r(context, a);
  if (typ != 0) {
    *(double*)b = NPY_NAN;
    return 1;
  } else {
    return GEOSGeomGetZ_r(context, a, b);
  }
}
static void* get_z_data[1] = {GetZ};
#endif
static void* area_data[1] = {GEOSArea_r};
static void* length_data[1] = {GEOSLength_r};

#if GEOS_SINCE_3_6_0
static int GetPrecision(void* context, void* a, double* b) {
  // GEOS returns -1 on error; 0 indicates floating point precision
  double out = GEOSGeom_getPrecision_r(context, a);
  if (out == -1) {
    *(double*)b = NPY_NAN;
    return 0;
  }
  *(double*)b = out;
  return 1;
}
static void* get_precision_data[1] = {GetPrecision};
static int MinimumClearance(void* context, void* a, double* b) {
  // GEOSMinimumClearance deviates from the pattern of returning 0 on exception and 1 on
  // success for functions that return an int (it follows pattern for boolean functions
  // returning char 0/1 and 2 on exception)
  int retcode = GEOSMinimumClearance_r(context, a, b);
  if (retcode == 2) {
    return 0;
  } else {
    return 1;
  }
}
static void* minimum_clearance_data[1] = {MinimumClearance};
#endif
typedef int FuncGEOS_Y_d(void* context, void* a, double* b);
static char Y_d_dtypes[2] = {NPY_OBJECT, NPY_DOUBLE};
static void Y_d_func(char** args, npy_intp* dimensions, npy_intp* steps, void* data) {
  FuncGEOS_Y_d* func = (FuncGEOS_Y_d*)data;
  GEOSGeometry* in1 = NULL;

  GEOS_INIT_THREADS;

  UNARY_LOOP {
    /* get the geometry: return on error */
    if (!get_geom(*(GeometryObject**)ip1, &in1)) {
      errstate = PGERR_NOT_A_GEOMETRY;
      goto finish;
    }
    if (in1 == NULL) {
      *(double*)op1 = NPY_NAN;
    } else {
      /* let the GEOS function set op1; return on error */
      if (func(ctx, in1, (npy_double*)op1) == 0) {
        errstate = PGERR_GEOS_EXCEPTION;
        goto finish;
      }
    }
  }

finish:
  GEOS_FINISH_THREADS;
}
static PyUFuncGenericFunction Y_d_funcs[1] = {&Y_d_func};

/* Define the geom -> int functions (Y_i) */
/* data values are GEOS func, GEOS error code, return value when input is None */
static void* get_type_id_func_tuple[3] = {GEOSGeomTypeId_r, (void*)-1, (void*)-1};
static void* get_type_id_data[1] = {get_type_id_func_tuple};

static void* get_dimensions_func_tuple[3] = {GEOSGeom_getDimensions_r, (void*)0,
                                             (void*)-1};
static void* get_dimensions_data[1] = {get_dimensions_func_tuple};

static void* get_coordinate_dimension_func_tuple[3] = {GEOSGeom_getCoordinateDimension_r,
                                                       (void*)-1, (void*)-1};
static void* get_coordinate_dimension_data[1] = {get_coordinate_dimension_func_tuple};

static void* get_srid_func_tuple[3] = {GEOSGetSRID_r, (void*)0, (void*)-1};
static void* get_srid_data[1] = {get_srid_func_tuple};

static int GetNumPoints(void* context, void* geom, int n) {
  char typ = GEOSGeomTypeId_r(context, geom);
  if ((typ == 1) | (typ == 2)) { /* Linestring & Linearring */
    return GEOSGeomGetNumPoints_r(context, geom);
  } else {
    return 0;
  }
}
static void* get_num_points_func_tuple[3] = {GetNumPoints, (void*)-1, (void*)0};
static void* get_num_points_data[1] = {get_num_points_func_tuple};

static int GetNumInteriorRings(void* context, void* geom, int n) {
  char typ = GEOSGeomTypeId_r(context, geom);
  if (typ == 3) { /* Polygon */
    return GEOSGetNumInteriorRings_r(context, geom);
  } else {
    return 0;
  }
}
static void* get_num_interior_rings_func_tuple[3] = {GetNumInteriorRings, (void*)-1,
                                                     (void*)0};
static void* get_num_interior_rings_data[1] = {get_num_interior_rings_func_tuple};

static void* get_num_geometries_func_tuple[3] = {GEOSGetNumGeometries_r, (void*)-1,
                                                 (void*)0};
static void* get_num_geometries_data[1] = {get_num_geometries_func_tuple};

static void* get_num_coordinates_func_tuple[3] = {GEOSGetNumCoordinates_r, (void*)-1,
                                                  (void*)0};
static void* get_num_coordinates_data[1] = {get_num_coordinates_func_tuple};

typedef int FuncGEOS_Y_i(void* context, void* a);
static char Y_i_dtypes[2] = {NPY_OBJECT, NPY_INT};
static void Y_i_func(char** args, npy_intp* dimensions, npy_intp* steps, void* data) {
  FuncGEOS_Y_i* func = ((FuncGEOS_Y_i**)data)[0];
  int errcode = (int)((int**)data)[1];
  int none_value = (int)((int**)data)[2];

  GEOSGeometry* in1 = NULL;
  int result;

  GEOS_INIT_THREADS;

  UNARY_LOOP {
    /* get the geometry: return on error */
    if (!get_geom(*(GeometryObject**)ip1, &in1)) {
      errstate = PGERR_NOT_A_GEOMETRY;
      goto finish;
    }
    if (in1 == NULL) {
      /* None results in 0 for counting functions, -1 otherwise */
      *(npy_int*)op1 = none_value;
    } else {
      result = func(ctx, in1);
      // Check last_error if the result equals errcode.
      // Otherwise we can't be sure if it is an exception
      if ((result == errcode) && (last_error[0] != 0)) {
        errstate = PGERR_GEOS_EXCEPTION;
        goto finish;
      }
      *(npy_int*)op1 = result;
    }
  }

finish:
  GEOS_FINISH_THREADS;
}
static PyUFuncGenericFunction Y_i_funcs[1] = {&Y_i_func};

/* Define the geom, geom -> double functions (YY_d) */
static void* distance_data[1] = {GEOSDistance_r};
static void* hausdorff_distance_data[1] = {GEOSHausdorffDistance_r};
#if GEOS_SINCE_3_7_0
static int GEOSFrechetDistanceWrapped_r(void* context, void* a, void* b, double* c) {
  /* Handle empty geometries (they give segfaults) */
  if (GEOSisEmpty_r(context, a) | GEOSisEmpty_r(context, b)) {
    *c = NPY_NAN;
    return 1;
  }
  return GEOSFrechetDistance_r(context, a, b, c);
}
static void* frechet_distance_data[1] = {GEOSFrechetDistanceWrapped_r};
#endif
/* Project and ProjectNormalize don't return error codes. wrap them. */
static int GEOSProjectWrapped_r(void* context, void* a, void* b, double* c) {
  /* Handle empty points (they give segfaults (for b) or give exception (for a)) */
  if (GEOSisEmpty_r(context, a) | GEOSisEmpty_r(context, b)) {
    *c = NPY_NAN;
  } else {
    *c = GEOSProject_r(context, a, b);
  }
  if (*c == -1.0) {
    return 0;
  } else {
    return 1;
  }
}
static void* line_locate_point_data[1] = {GEOSProjectWrapped_r};
static int GEOSProjectNormalizedWrapped_r(void* context, void* a, void* b, double* c) {
  double length;
  double distance;

  /* Handle empty points (they give segfaults (for b) or give exception (for a)) */
  if (GEOSisEmpty_r(context, a) | GEOSisEmpty_r(context, b)) {
    *c = NPY_NAN;
  } else {
    /* Use custom implementation of GEOSProjectNormalized to overcome bug in
    older GEOS versions (https://trac.osgeo.org/geos/ticket/1058) */
    if (GEOSLength_r(context, a, &length) != 1) {
      return 0;
    };
    distance = GEOSProject_r(context, a, b);
    if (distance == -1.0) {
      return 0;
    } else {
      *c = distance / length;
    }
  }
  return 1;
}
static void* line_locate_point_normalized_data[1] = {GEOSProjectNormalizedWrapped_r};
typedef int FuncGEOS_YY_d(void* context, void* a, void* b, double* c);
static char YY_d_dtypes[3] = {NPY_OBJECT, NPY_OBJECT, NPY_DOUBLE};
static void YY_d_func(char** args, npy_intp* dimensions, npy_intp* steps, void* data) {
  FuncGEOS_YY_d* func = (FuncGEOS_YY_d*)data;
  GEOSGeometry *in1 = NULL, *in2 = NULL;

  GEOS_INIT_THREADS;

  BINARY_LOOP {
    /* get the geometries: return on error */
    if (!get_geom(*(GeometryObject**)ip1, &in1)) {
      errstate = PGERR_NOT_A_GEOMETRY;
      goto finish;
    }
    if (!get_geom(*(GeometryObject**)ip2, &in2)) {
      errstate = PGERR_NOT_A_GEOMETRY;
      goto finish;
    }
    if ((in1 == NULL) | (in2 == NULL)) {
      /* in case of a missing value: return NaN */
      *(double*)op1 = NPY_NAN;
    } else {
      /* let the GEOS function set op1; return on error */
      if (func(ctx, in1, in2, (double*)op1) == 0) {
        errstate = PGERR_GEOS_EXCEPTION;
        goto finish;
      }
      /* incase the outcome is 0.0, check the inputs for emptyness */
      if (*op1 == 0.0) {
        if (GEOSisEmpty_r(ctx, in1) | GEOSisEmpty_r(ctx, in2)) {
          *(double*)op1 = NPY_NAN;
        }
      }
    }
  }

finish:
  GEOS_FINISH_THREADS;
}
static PyUFuncGenericFunction YY_d_funcs[1] = {&YY_d_func};

/* Define the geom, geom, double -> double functions (YYd_d) */
static void* hausdorff_distance_densify_data[1] = {GEOSHausdorffDistanceDensify_r};
#if GEOS_SINCE_3_7_0
static void* frechet_distance_densify_data[1] = {GEOSFrechetDistanceDensify_r};
#endif
typedef int FuncGEOS_YYd_d(void* context, void* a, void* b, double c, double* d);
static char YYd_d_dtypes[4] = {NPY_OBJECT, NPY_OBJECT, NPY_DOUBLE, NPY_DOUBLE};
static void YYd_d_func(char** args, npy_intp* dimensions, npy_intp* steps, void* data) {
  FuncGEOS_YYd_d* func = (FuncGEOS_YYd_d*)data;
  GEOSGeometry *in1 = NULL, *in2 = NULL;

  GEOS_INIT_THREADS;

  TERNARY_LOOP {
    /* get the geometries: return on error */
    if (!get_geom(*(GeometryObject**)ip1, &in1)) {
      errstate = PGERR_NOT_A_GEOMETRY;
      goto finish;
    }
    if (!get_geom(*(GeometryObject**)ip2, &in2)) {
      errstate = PGERR_NOT_A_GEOMETRY;
      goto finish;
    }
    double in3 = *(double*)ip3;
    if ((in1 == NULL) | (in2 == NULL) | npy_isnan(in3) | GEOSisEmpty_r(ctx, in1) |
        GEOSisEmpty_r(ctx, in2)) {
      *(double*)op1 = NPY_NAN;
    } else {
      /* let the GEOS function set op1; return on error */
      if (func(ctx, in1, in2, in3, (double*)op1) == 0) {
        errstate = PGERR_GEOS_EXCEPTION;
        goto finish;
      }
    }
  }

finish:
  GEOS_FINISH_THREADS;
}
static PyUFuncGenericFunction YYd_d_funcs[1] = {&YYd_d_func};

/* Define functions with unique call signatures */

static void* null_data[1] = {NULL};
static char buffer_inner(void* ctx, GEOSBufferParams* params, void* ip1, void* ip2,
                         GEOSGeometry** geom_arr, npy_intp i) {
  GEOSGeometry* in1 = NULL;

  /* get the geometry: return on error */
  if (!get_geom(*(GeometryObject**)ip1, &in1)) {
    return PGERR_NOT_A_GEOMETRY;
  }
  double in2 = *(double*)ip2;
  /* handle NULL geometries or NaN buffer width */
  if ((in1 == NULL) | npy_isnan(in2)) {
    geom_arr[i] = NULL;
  } else {
    geom_arr[i] = GEOSBufferWithParams_r(ctx, in1, params, in2);
    if (geom_arr[i] == NULL) {
      return PGERR_GEOS_EXCEPTION;
    }
  }
  return PGERR_SUCCESS;
}

static char buffer_dtypes[8] = {NPY_OBJECT, NPY_DOUBLE, NPY_INT,  NPY_INT,
                                NPY_INT,    NPY_DOUBLE, NPY_BOOL, NPY_OBJECT};
static void buffer_func(char** args, npy_intp* dimensions, npy_intp* steps, void* data) {
  char *ip1 = args[0], *ip2 = args[1], *ip3 = args[2], *ip4 = args[3], *ip5 = args[4],
       *ip6 = args[5], *ip7 = args[6];
  npy_intp is1 = steps[0], is2 = steps[1], is3 = steps[2], is4 = steps[3], is5 = steps[4],
           is6 = steps[5], is7 = steps[6];
  npy_intp n = dimensions[0];
  npy_intp i;
  GEOSGeometry** geom_arr;

  CHECK_NO_INPLACE_OUTPUT(7);

  if ((is3 != 0) | (is4 != 0) | (is5 != 0) | (is6 != 0) | (is7 != 0)) {
    PyErr_Format(PyExc_ValueError, "Buffer function called with non-scalar parameters");
    return;
  }

  // allocate a temporary array to store output GEOSGeometry objects
  geom_arr = malloc(sizeof(void*) * n);
  CHECK_ALLOC(geom_arr);

  GEOS_INIT_THREADS;

  GEOSBufferParams* params = GEOSBufferParams_create_r(ctx);
  if (params != 0) {
    if (!GEOSBufferParams_setQuadrantSegments_r(ctx, params, *(int*)ip3)) {
      errstate = PGERR_GEOS_EXCEPTION;
    }
    if (!GEOSBufferParams_setEndCapStyle_r(ctx, params, *(int*)ip4)) {
      errstate = PGERR_GEOS_EXCEPTION;
    }
    if (!GEOSBufferParams_setJoinStyle_r(ctx, params, *(int*)ip5)) {
      errstate = PGERR_GEOS_EXCEPTION;
    }
    if (!GEOSBufferParams_setMitreLimit_r(ctx, params, *(double*)ip6)) {
      errstate = PGERR_GEOS_EXCEPTION;
    }
    if (!GEOSBufferParams_setSingleSided_r(ctx, params, *(npy_bool*)ip7)) {
      errstate = PGERR_GEOS_EXCEPTION;
    }
  } else {
    errstate = PGERR_GEOS_EXCEPTION;
  }

  if (errstate == PGERR_SUCCESS) {
    for (i = 0; i < n; i++, ip1 += is1, ip2 += is2) {
      errstate = buffer_inner(ctx, params, ip1, ip2, geom_arr, i);
      if (errstate != PGERR_SUCCESS) {
        destroy_geom_arr(ctx, geom_arr, i - 1);
        break;
      }
    }
  }

  if (params != 0) {
    GEOSBufferParams_destroy_r(ctx, params);
  }

  GEOS_FINISH_THREADS;

  // fill the numpy array with PyObjects while holding the GIL
  if (errstate == PGERR_SUCCESS) {
    geom_arr_to_npy(geom_arr, args[7], steps[7], dimensions[0]);
  }
  free(geom_arr);
}
static PyUFuncGenericFunction buffer_funcs[1] = {&buffer_func};

static char offset_curve_dtypes[6] = {NPY_OBJECT, NPY_DOUBLE, NPY_INT,
                                      NPY_INT,    NPY_DOUBLE, NPY_OBJECT};
static void offset_curve_func(char** args, npy_intp* dimensions, npy_intp* steps,
                              void* data) {
  char *ip1 = args[0], *ip2 = args[1], *ip3 = args[2], *ip4 = args[3], *ip5 = args[4];
  npy_intp is1 = steps[0], is2 = steps[1], is3 = steps[2], is4 = steps[3], is5 = steps[4];
  npy_intp n = dimensions[0];
  npy_intp i;
  GEOSGeometry** geom_arr;
  GEOSGeometry* in1 = NULL;

  CHECK_NO_INPLACE_OUTPUT(5);

  if ((is3 != 0) | (is4 != 0) | (is5 != 0)) {
    PyErr_Format(PyExc_ValueError,
                 "Offset curve function called with non-scalar parameters");
    return;
  }

  double width;
  int quadsegs = *(int*)ip3;
  int joinStyle = *(int*)ip4;
  double mitreLimit = *(double*)ip5;

  // allocate a temporary array to store output GEOSGeometry objects
  geom_arr = malloc(sizeof(void*) * n);
  CHECK_ALLOC(geom_arr);

  GEOS_INIT_THREADS;

  for (i = 0; i < n; i++, ip1 += is1, ip2 += is2) {
    /* get the geometry: return on error */
    if (!get_geom(*(GeometryObject**)ip1, &in1)) {
      errstate = PGERR_NOT_A_GEOMETRY;
      destroy_geom_arr(ctx, geom_arr, i - 1);
      break;
    }

    width = *(double*)ip2;
    if ((in1 == NULL) | npy_isnan(width)) {
      // in case of a missing value: return NULL (None)
      geom_arr[i] = NULL;
    } else {
      geom_arr[i] = GEOSOffsetCurve_r(ctx, in1, width, quadsegs, joinStyle, mitreLimit);
      if (geom_arr[i] == NULL) {
        errstate = PGERR_GEOS_EXCEPTION;
        destroy_geom_arr(ctx, geom_arr, i - 1);
        break;
      }
    }
  }

  GEOS_FINISH_THREADS;

  // fill the numpy array with PyObjects while holding the GIL
  if (errstate == PGERR_SUCCESS) {
    geom_arr_to_npy(geom_arr, args[5], steps[5], dimensions[0]);
  }
  free(geom_arr);
}
static PyUFuncGenericFunction offset_curve_funcs[1] = {&offset_curve_func};

static char snap_dtypes[4] = {NPY_OBJECT, NPY_OBJECT, NPY_DOUBLE, NPY_OBJECT};
static void snap_func(char** args, npy_intp* dimensions, npy_intp* steps, void* data) {
  GEOSGeometry *in1 = NULL, *in2 = NULL;
  GEOSGeometry** geom_arr;

  CHECK_NO_INPLACE_OUTPUT(3);

  // allocate a temporary array to store output GEOSGeometry objects
  geom_arr = malloc(sizeof(void*) * dimensions[0]);
  CHECK_ALLOC(geom_arr);

  GEOS_INIT_THREADS;

  TERNARY_LOOP {
    /* get the geometries: return on error */
    if (!get_geom(*(GeometryObject**)ip1, &in1) ||
        !get_geom(*(GeometryObject**)ip2, &in2)) {
      errstate = PGERR_NOT_A_GEOMETRY;
      destroy_geom_arr(ctx, geom_arr, i - 1);
      break;
    }
    double in3 = *(double*)ip3;
    if ((in1 == NULL) | (in2 == NULL) | npy_isnan(in3)) {
      // in case of a missing value: return NULL (None)
      geom_arr[i] = NULL;
    } else {
      geom_arr[i] = GEOSSnap_r(ctx, in1, in2, in3);
      if (geom_arr[i] == NULL) {
        errstate = PGERR_GEOS_EXCEPTION;
        destroy_geom_arr(ctx, geom_arr, i - 1);
        break;
      }
    }
  }

  GEOS_FINISH_THREADS;

  // fill the numpy array with PyObjects while holding the GIL
  if (errstate == PGERR_SUCCESS) {
    geom_arr_to_npy(geom_arr, args[3], steps[3], dimensions[0]);
  }
  free(geom_arr);
}
static PyUFuncGenericFunction snap_funcs[1] = {&snap_func};

static char equals_exact_dtypes[4] = {NPY_OBJECT, NPY_OBJECT, NPY_DOUBLE, NPY_BOOL};
static void equals_exact_func(char** args, npy_intp* dimensions, npy_intp* steps,
                              void* data) {
  GEOSGeometry *in1 = NULL, *in2 = NULL;
  npy_bool ret;

  GEOS_INIT_THREADS;

  TERNARY_LOOP {
    /* get the geometries: return on error */
    if (!get_geom(*(GeometryObject**)ip1, &in1)) {
      errstate = PGERR_NOT_A_GEOMETRY;
      goto finish;
    }
    if (!get_geom(*(GeometryObject**)ip2, &in2)) {
      errstate = PGERR_NOT_A_GEOMETRY;
      goto finish;
    }
    double in3 = *(double*)ip3;
    if ((in1 == NULL) | (in2 == NULL) | npy_isnan(in3)) {
      /* return 0 (False) for missing values */
      ret = 0;
    } else {
      ret = GEOSEqualsExact_r(ctx, in1, in2, in3);
      if ((ret != 0) & (ret != 1)) {
        errstate = PGERR_GEOS_EXCEPTION;
        goto finish;
      }
    }
    *(npy_bool*)op1 = ret;
  }

finish:
  GEOS_FINISH_THREADS;
}
static PyUFuncGenericFunction equals_exact_funcs[1] = {&equals_exact_func};

static char delaunay_triangles_dtypes[4] = {NPY_OBJECT, NPY_DOUBLE, NPY_BOOL, NPY_OBJECT};
static void delaunay_triangles_func(char** args, npy_intp* dimensions, npy_intp* steps,
                                    void* data) {
  GEOSGeometry* in1 = NULL;
  GEOSGeometry** geom_arr;

  CHECK_NO_INPLACE_OUTPUT(3);

  // allocate a temporary array to store output GEOSGeometry objects
  geom_arr = malloc(sizeof(void*) * dimensions[0]);
  CHECK_ALLOC(geom_arr);

  GEOS_INIT_THREADS;

  TERNARY_LOOP {
    // get the geometry: return on error
    if (!get_geom(*(GeometryObject**)ip1, &in1)) {
      errstate = PGERR_NOT_A_GEOMETRY;
      destroy_geom_arr(ctx, geom_arr, i - 1);
      break;
    }
    double in2 = *(double*)ip2;
    npy_bool in3 = *(npy_bool*)ip3;
    if ((in1 == NULL) | npy_isnan(in2)) {
      // in case of a missing value: return NULL (None)
      geom_arr[i] = NULL;
    } else {
      geom_arr[i] = GEOSDelaunayTriangulation_r(ctx, in1, in2, (int)in3);
      if (geom_arr[i] == NULL) {
        errstate = PGERR_GEOS_EXCEPTION;
        destroy_geom_arr(ctx, geom_arr, i - 1);
        break;
      }
    }
  }

  GEOS_FINISH_THREADS;

  // fill the numpy array with PyObjects while holding the GIL
  if (errstate == PGERR_SUCCESS) {
    geom_arr_to_npy(geom_arr, args[3], steps[3], dimensions[0]);
  }
  free(geom_arr);
}
static PyUFuncGenericFunction delaunay_triangles_funcs[1] = {&delaunay_triangles_func};

static char voronoi_polygons_dtypes[5] = {NPY_OBJECT, NPY_DOUBLE, NPY_OBJECT, NPY_BOOL,
                                          NPY_OBJECT};
static void voronoi_polygons_func(char** args, npy_intp* dimensions, npy_intp* steps,
                                  void* data) {
  GEOSGeometry *in1 = NULL, *in3 = NULL;
  GEOSGeometry** geom_arr;

  CHECK_NO_INPLACE_OUTPUT(4);

  // allocate a temporary array to store output GEOSGeometry objects
  geom_arr = malloc(sizeof(void*) * dimensions[0]);
  CHECK_ALLOC(geom_arr);

  GEOS_INIT_THREADS;

  QUATERNARY_LOOP {
    // get the geometry: return on error
    if (!get_geom(*(GeometryObject**)ip1, &in1) ||
        !get_geom(*(GeometryObject**)ip3, &in3)) {
      errstate = PGERR_NOT_A_GEOMETRY;
      destroy_geom_arr(ctx, geom_arr, i - 1);
      break;
    }
    double in2 = *(double*)ip2;
    npy_bool in4 = *(npy_bool*)ip4;
    if ((in1 == NULL) | npy_isnan(in2)) {
      /* propagate NULL geometries; in3 = NULL is actually supported */
      geom_arr[i] = NULL;
    } else {
      geom_arr[i] = GEOSVoronoiDiagram_r(ctx, in1, in3, in2, (int)in4);
      if (geom_arr[i] == NULL) {
        errstate = PGERR_GEOS_EXCEPTION;
        destroy_geom_arr(ctx, geom_arr, i - 1);
        break;
      }
    }
  }

  GEOS_FINISH_THREADS;

  // fill the numpy array with PyObjects while holding the GIL
  if (errstate == PGERR_SUCCESS) {
    geom_arr_to_npy(geom_arr, args[4], steps[4], dimensions[0]);
  }
  free(geom_arr);
}
static PyUFuncGenericFunction voronoi_polygons_funcs[1] = {&voronoi_polygons_func};

static char is_valid_reason_dtypes[2] = {NPY_OBJECT, NPY_OBJECT};
static void is_valid_reason_func(char** args, npy_intp* dimensions, npy_intp* steps,
                                 void* data) {
  char* reason;
  GEOSGeometry* in1 = NULL;

  GEOS_INIT;

  UNARY_LOOP {
    PyObject** out = (PyObject**)op1;
    /* get the geometry return on error */
    if (!get_geom(*(GeometryObject**)ip1, &in1)) {
      errstate = PGERR_NOT_A_GEOMETRY;
      goto finish;
    }
    if (in1 == NULL) {
      /* Missing geometries give None */
      Py_XDECREF(*out);
      Py_INCREF(Py_None);
      *out = Py_None;
    } else {
      reason = GEOSisValidReason_r(ctx, in1);
      if (reason == NULL) {
        errstate = PGERR_GEOS_EXCEPTION;
        goto finish;
      }
      /* convert to python string and set to out */
      Py_XDECREF(*out);
      *out = PyUnicode_FromString(reason);
      GEOSFree_r(ctx, reason);
    }
  }

finish:
  GEOS_FINISH;
}
static PyUFuncGenericFunction is_valid_reason_funcs[1] = {&is_valid_reason_func};

static char relate_dtypes[3] = {NPY_OBJECT, NPY_OBJECT, NPY_OBJECT};
static void relate_func(char** args, npy_intp* dimensions, npy_intp* steps, void* data) {
  char* pattern;
  GEOSGeometry *in1 = NULL, *in2 = NULL;

  GEOS_INIT;

  BINARY_LOOP {
    PyObject** out = (PyObject**)op1;
    /* get the geometries: return on error */
    if (!get_geom(*(GeometryObject**)ip1, &in1)) {
      errstate = PGERR_NOT_A_GEOMETRY;
      goto finish;
    }
    if (!get_geom(*(GeometryObject**)ip2, &in2)) {
      errstate = PGERR_NOT_A_GEOMETRY;
      goto finish;
    }
    if ((in1 == NULL) | (in2 == NULL)) {
      /* Missing geometries give None */
      Py_XDECREF(*out);
      Py_INCREF(Py_None);
      *out = Py_None;
    } else {
      pattern = GEOSRelate_r(ctx, in1, in2);
      if (pattern == NULL) {
        errstate = PGERR_GEOS_EXCEPTION;
        goto finish;
      }
      /* convert to python string and set to out */
      Py_XDECREF(*out);
      *out = PyUnicode_FromString(pattern);
      GEOSFree_r(ctx, pattern);
    }
  }

finish:
  GEOS_FINISH;
}
static PyUFuncGenericFunction relate_funcs[1] = {&relate_func};

<<<<<<< HEAD
#if GEOS_SINCE_3_6_0
static char set_precision_dtypes[4] = {NPY_OBJECT, NPY_DOUBLE, NPY_BOOL, NPY_OBJECT};
static void set_precision_func(char** args, npy_intp* dimensions, npy_intp* steps,
                               void* data) {
  GEOSGeometry* in1 = NULL;
  GEOSGeometry** geom_arr;

  CHECK_NO_INPLACE_OUTPUT(4);

  // allocate a temporary array to store output GEOSGeometry objects
  geom_arr = malloc(sizeof(void*) * dimensions[0]);
  CHECK_ALLOC(geom_arr);

  GEOS_INIT_THREADS;

  QUATERNARY_LOOP {
    // get the geometry: return on error
    if (!get_geom(*(GeometryObject**)ip1, &in1)) {
      errstate = PGERR_NOT_A_GEOMETRY;
      destroy_geom_arr(ctx, geom_arr, i - 1);
      break;
    }
    // grid size
    double in2 = *(double*)ip2;
    // preserve topology
    npy_bool in3 = *(npy_bool*)ip3;
    // flags:
    // GEOS_PREC_NO_TOPO (1<<0): if set, do not try to preserve topology
    // GEOS_PREC_KEEP_COLLAPSED  (1<<1): Not used because uncollapsed geometries are
    // invalid and will not be retained in GEOS >= 3.9 anyway.
    int flags = (!in3) << 0;

    if ((in1 == NULL) | npy_isnan(in2)) {
      // in case of a missing value: return NULL (None)
      geom_arr[i] = NULL;
    } else {
      geom_arr[i] = GEOSGeom_setPrecision_r(ctx, in1, in2, flags);
      if (geom_arr[i] == NULL) {
        errstate = PGERR_GEOS_EXCEPTION;
        destroy_geom_arr(ctx, geom_arr, i - 1);
        break;
      }
    }
  }

  GEOS_FINISH_THREADS;

  // fill the numpy array with PyObjects while holding the GIL
  if (errstate == PGERR_SUCCESS) {
    geom_arr_to_npy(geom_arr, args[3], steps[3], dimensions[0]);
  }
  free(geom_arr);
}

static PyUFuncGenericFunction set_precision_funcs[1] = {&set_precision_func};
#endif
=======
static char relate_pattern_dtypes[4] = {NPY_OBJECT, NPY_OBJECT, NPY_OBJECT, NPY_BOOL};
static void relate_pattern_func(char** args, npy_intp* dimensions, npy_intp* steps,
                                void* data) {
  GEOSGeometry *in1 = NULL, *in2 = NULL;
  const char* pattern = NULL;
  npy_bool ret;

  /* get the pattern argument (only deal with scalar for now) */
  char* ip3 = args[2];
  npy_intp is3 = steps[2];

  if (is3 != 0) {
    PyErr_Format(PyExc_ValueError, "pattern keyword only supports scalar argument");
    return;
  }
  PyObject* in3 = *(PyObject**)ip3;
  if (PyUnicode_Check(in3)) {
    pattern = PyUnicode_AsUTF8(in3);
    if (pattern == NULL) {
      /* error happened in PyUnicode_AsUTF8, error already set by Python */
      return;
    }
  } else {
    PyErr_Format(PyExc_TypeError, "pattern keyword expected string, got %s",
                 Py_TYPE(in3)->tp_name);
    return;
  }

  GEOS_INIT_THREADS;

  TERNARY_LOOP {
    /* get the geometries: return on error */
    if (!get_geom(*(GeometryObject**)ip1, &in1)) {
      errstate = PGERR_NOT_A_GEOMETRY;
      goto finish;
    }
    if (!get_geom(*(GeometryObject**)ip2, &in2)) {
      errstate = PGERR_NOT_A_GEOMETRY;
      goto finish;
    }
    /* ip3 is already handled above */

    if ((in1 == NULL) | (in2 == NULL)) {
      /* in case of a missing value: return 0 (False) */
      ret = 0;
    } else {
      ret = GEOSRelatePattern_r(ctx, in1, in2, pattern);
      if (ret == 2) {
        errstate = PGERR_GEOS_EXCEPTION;
        goto finish;
      }
    }
    *(npy_bool*)op1 = ret;
  }

finish:
  GEOS_FINISH_THREADS;
}
static PyUFuncGenericFunction relate_pattern_funcs[1] = {&relate_pattern_func};
>>>>>>> eb500b27

/* define double -> geometry construction functions */
static char points_dtypes[2] = {NPY_DOUBLE, NPY_OBJECT};
static void points_func(char** args, npy_intp* dimensions, npy_intp* steps, void* data) {
  GEOS_INIT;

  SINGLE_COREDIM_LOOP_OUTER {
    CREATE_COORDSEQ(1, n_c1);
    SINGLE_COREDIM_LOOP_INNER {
      double coord = *(double*)cp1;
      SET_COORD(0, i_c1);
    }
    GEOSGeometry* ret_ptr = GEOSGeom_createPoint_r(ctx, coord_seq);
    CHECK_RET_PTR;
    OUTPUT_Y;
  }

finish:
  GEOS_FINISH;
}
static PyUFuncGenericFunction points_funcs[1] = {&points_func};

static char linestrings_dtypes[2] = {NPY_DOUBLE, NPY_OBJECT};
static void linestrings_func(char** args, npy_intp* dimensions, npy_intp* steps,
                             void* data) {
  if (dimensions[1] < 2) {
    PyErr_SetString(PyExc_ValueError,
                    "Provide at least 2 coordinates to create a linestring.");
    return;
  }

  GEOS_INIT;

  DOUBLE_COREDIM_LOOP_OUTER {
    CREATE_COORDSEQ(n_c1, n_c2);
    DOUBLE_COREDIM_LOOP_INNER_1 {
      DOUBLE_COREDIM_LOOP_INNER_2 {
        double coord = *(double*)cp2;
        SET_COORD(i_c1, i_c2);
      }
    }
    GEOSGeometry* ret_ptr = GEOSGeom_createLineString_r(ctx, coord_seq);
    CHECK_RET_PTR;
    OUTPUT_Y;
  }

finish:
  GEOS_FINISH;
}
static PyUFuncGenericFunction linestrings_funcs[1] = {&linestrings_func};

static char linearrings_dtypes[2] = {NPY_DOUBLE, NPY_OBJECT};
static void linearrings_func(char** args, npy_intp* dimensions, npy_intp* steps,
                             void* data) {
  GEOS_INIT;

  DOUBLE_COREDIM_LOOP_OUTER {
    /* check if first and last coords are equal; duplicate if necessary */
    char ring_closure = 0;
    DOUBLE_COREDIM_LOOP_INNER_2 {
      double first_coord = *(double*)(ip1 + i_c2 * cs2);
      double last_coord = *(double*)(ip1 + (n_c1 - 1) * cs1 + i_c2 * cs2);
      if (first_coord != last_coord) {
        ring_closure = 1;
        break;
      }
    }
    if (n_c1 + ring_closure < 4) {
      PyErr_SetString(PyExc_ValueError,
                      "Provide at least 4 coordinates to create a linearring.");
      GEOS_FINISH;
      return;
    }
    /* fill the coordinate sequence */
    CREATE_COORDSEQ(n_c1 + ring_closure, n_c2);
    DOUBLE_COREDIM_LOOP_INNER_1 {
      DOUBLE_COREDIM_LOOP_INNER_2 {
        double coord = *(double*)cp2;
        SET_COORD(i_c1, i_c2);
      }
    }
    /* add the closing coordinate if necessary */
    if (ring_closure) {
      DOUBLE_COREDIM_LOOP_INNER_2 {
        double coord = *(double*)(ip1 + i_c2 * cs2);
        SET_COORD(n_c1, i_c2);
      }
    }
    GEOSGeometry* ret_ptr = GEOSGeom_createLinearRing_r(ctx, coord_seq);
    CHECK_RET_PTR;
    OUTPUT_Y;
  }

finish:
  GEOS_FINISH;
}
static PyUFuncGenericFunction linearrings_funcs[1] = {&linearrings_func};

static char polygons_with_holes_dtypes[3] = {NPY_OBJECT, NPY_OBJECT, NPY_OBJECT};
static void polygons_with_holes_func(char** args, npy_intp* dimensions, npy_intp* steps,
                                     void* data) {
  GEOSGeometry *hole, *shell, *hole_copy, *shell_copy;
  int n_holes;

  GEOS_INIT;

  GEOSGeometry** holes = malloc(sizeof(void*) * dimensions[1]);
  if (holes == NULL) {
    errstate = PGERR_NO_MALLOC;
    goto finish;
  }

  BINARY_SINGLE_COREDIM_LOOP_OUTER {
    if (!get_geom(*(GeometryObject**)ip1, &shell)) {
      errstate = PGERR_NOT_A_GEOMETRY;
      goto finish;
    }
    shell_copy = GEOSGeom_clone_r(ctx, shell);
    if (shell_copy == NULL) {
      errstate = PGERR_GEOS_EXCEPTION;
      goto finish;
    }
    n_holes = 0;
    cp1 = ip2;
    BINARY_SINGLE_COREDIM_LOOP_INNER {
      if (!get_geom(*(GeometryObject**)cp1, &hole)) {
        errstate = PGERR_NOT_A_GEOMETRY;
        goto finish;
      }
      if (hole == NULL) {
        continue;
      }
      hole_copy = GEOSGeom_clone_r(ctx, hole);
      if (hole_copy == NULL) {
        errstate = PGERR_GEOS_EXCEPTION;
        goto finish;
      }
      holes[n_holes] = hole_copy;
      n_holes++;
    }
    GEOSGeometry* ret_ptr = GEOSGeom_createPolygon_r(ctx, shell_copy, holes, n_holes);
    OUTPUT_Y;
  }

finish:
  if (holes != NULL) {
    free(holes);
  }
  GEOS_FINISH;
}
static PyUFuncGenericFunction polygons_with_holes_funcs[1] = {&polygons_with_holes_func};

static char create_collection_dtypes[3] = {NPY_OBJECT, NPY_INT, NPY_OBJECT};
static void create_collection_func(char** args, npy_intp* dimensions, npy_intp* steps,
                                   void* data) {
  GEOSGeometry *g, *g_copy;
  int n_geoms, type;
  char actual_type, expected_type, alt_expected_type;

  GEOS_INIT;

  GEOSGeometry** geoms = malloc(sizeof(void*) * dimensions[1]);
  if (geoms == NULL) {
    errstate = PGERR_NO_MALLOC;
    goto finish;
  }

  BINARY_SINGLE_COREDIM_LOOP_OUTER {
    type = *(int*)ip2;
    switch (type) {
      case GEOS_MULTIPOINT:
        expected_type = GEOS_POINT;
        alt_expected_type = -1;
        break;
      case GEOS_MULTILINESTRING:
        expected_type = GEOS_LINESTRING;
        alt_expected_type = GEOS_LINEARRING;
        break;
      case GEOS_MULTIPOLYGON:
        expected_type = GEOS_POLYGON;
        alt_expected_type = -1;
        break;
      case GEOS_GEOMETRYCOLLECTION:
        expected_type = -1;
        alt_expected_type = -1;
        break;
      default:
        errstate = PGERR_GEOMETRY_TYPE;
        goto finish;
    }
    n_geoms = 0;
    cp1 = ip1;
    BINARY_SINGLE_COREDIM_LOOP_INNER {
      if (!get_geom(*(GeometryObject**)cp1, &g)) {
        errstate = PGERR_NOT_A_GEOMETRY;
        goto finish;
      }
      if (g == NULL) {
        continue;
      }
      if (expected_type != -1) {
        actual_type = GEOSGeomTypeId_r(ctx, g);
        if (actual_type == -1) {
          errstate = PGERR_GEOS_EXCEPTION;
          goto finish;
        }
        if ((actual_type != expected_type) & (actual_type != alt_expected_type)) {
          errstate = PGERR_GEOMETRY_TYPE;
          goto finish;
        }
      }
      g_copy = GEOSGeom_clone_r(ctx, g);
      if (g_copy == NULL) {
        errstate = PGERR_GEOS_EXCEPTION;
        goto finish;
      }
      geoms[n_geoms] = g_copy;
      n_geoms++;
    }
    GEOSGeometry* ret_ptr = GEOSGeom_createCollection_r(ctx, type, geoms, n_geoms);
    OUTPUT_Y;
  }

finish:
  if (geoms != NULL) {
    free(geoms);
  }
  GEOS_FINISH;
}
static PyUFuncGenericFunction create_collection_funcs[1] = {&create_collection_func};

static char bounds_dtypes[2] = {NPY_OBJECT, NPY_DOUBLE};
static void bounds_func(char** args, npy_intp* dimensions, npy_intp* steps, void* data) {
  GEOSGeometry *envelope = NULL, *in1;
  const GEOSGeometry* ring;
  const GEOSCoordSequence* coord_seq;
  int size;
  char *ip1 = args[0], *op1 = args[1];
  double *x1, *y1, *x2, *y2;

  GEOS_INIT_THREADS;

  npy_intp is1 = steps[0], os1 = steps[1], cs1 = steps[2];
  npy_intp n = dimensions[0], i;
  for (i = 0; i < n; i++, ip1 += is1, op1 += os1) {
    if (!get_geom(*(GeometryObject**)ip1, &in1)) {
      errstate = PGERR_NOT_A_GEOMETRY;
      goto finish;
    }

    /* get the 4 (pointers to) the bbox values from the "core stride 1" (cs1) */
    x1 = (double*)(op1);
    y1 = (double*)(op1 + cs1);
    x2 = (double*)(op1 + 2 * cs1);
    y2 = (double*)(op1 + 3 * cs1);

    if (in1 == NULL) { /* no geometry => bbox becomes (nan, nan, nan, nan) */
      *x1 = *y1 = *x2 = *y2 = NPY_NAN;
    } else {
      /* construct the envelope */
      envelope = GEOSEnvelope_r(ctx, in1);
      if (envelope == NULL) {
        errstate = PGERR_GEOS_EXCEPTION;
        goto finish;
      }
      size = GEOSGetNumCoordinates_r(ctx, envelope);

      /* get the bbox depending on the number of coordinates in the envelope */
      if (size == 0) { /* Envelope is empty */
        *x1 = *y1 = *x2 = *y2 = NPY_NAN;
      } else if (size == 1) { /* Envelope is a point */
        if (!GEOSGeomGetX_r(ctx, envelope, x1)) {
          errstate = PGERR_GEOS_EXCEPTION;
          goto finish;
        }
        if (!GEOSGeomGetY_r(ctx, envelope, y1)) {
          errstate = PGERR_GEOS_EXCEPTION;
          goto finish;
        }
        *x2 = *x1;
        *y2 = *y1;
      } else if (size == 5) { /* Envelope is a box */
        ring = GEOSGetExteriorRing_r(ctx, envelope);
        if (ring == NULL) {
          errstate = PGERR_GEOS_EXCEPTION;
          goto finish;
        }
        coord_seq = GEOSGeom_getCoordSeq_r(ctx, ring);
        if (coord_seq == NULL) {
          errstate = PGERR_GEOS_EXCEPTION;
          goto finish;
        }
        if (!GEOSCoordSeq_getX_r(ctx, coord_seq, 0, x1)) {
          errstate = PGERR_GEOS_EXCEPTION;
          goto finish;
        }
        if (!GEOSCoordSeq_getY_r(ctx, coord_seq, 0, y1)) {
          errstate = PGERR_GEOS_EXCEPTION;
          goto finish;
        }
        if (!GEOSCoordSeq_getX_r(ctx, coord_seq, 2, x2)) {
          errstate = PGERR_GEOS_EXCEPTION;
          goto finish;
        }
        if (!GEOSCoordSeq_getY_r(ctx, coord_seq, 2, y2)) {
          errstate = PGERR_GEOS_EXCEPTION;
          goto finish;
        }
      } else {
        errstate = PGERR_GEOMETRY_TYPE;
        goto finish;
      }
      GEOSGeom_destroy_r(ctx, envelope);
      envelope = NULL;
    }
  }

finish:
  if (envelope != NULL) {
    GEOSGeom_destroy_r(ctx, envelope);
  }
  GEOS_FINISH_THREADS;
}
static PyUFuncGenericFunction bounds_funcs[1] = {&bounds_func};

/* Define the object -> geom functions (O_Y) */

static char from_wkb_dtypes[2] = {NPY_OBJECT, NPY_OBJECT};
static void from_wkb_func(char** args, npy_intp* dimensions, npy_intp* steps,
                          void* data) {
  GEOSGeometry* ret_ptr;
  PyObject* in1;

  GEOSWKBReader* reader;
  unsigned char* wkb;
  Py_ssize_t size;
  char is_hex;

  GEOS_INIT;

  /* Create the WKB reader */
  reader = GEOSWKBReader_create_r(ctx);
  if (reader == NULL) {
    errstate = PGERR_GEOS_EXCEPTION;
    goto finish;
  }

  UNARY_LOOP {
    /* ip1 is pointer to array element PyObject* */
    in1 = *(PyObject**)ip1;

    if (in1 == Py_None) {
      /* None in the input propagates to the output */
      ret_ptr = NULL;
    } else {
      /* Cast the PyObject (only bytes) to char* */
      if (PyBytes_Check(in1)) {
        size = PyBytes_Size(in1);
        wkb = (unsigned char*)PyBytes_AsString(in1);
        if (wkb == NULL) {
          errstate = PGERR_GEOS_EXCEPTION;
          goto finish;
        }
      } else if (PyUnicode_Check(in1)) {
        wkb = (unsigned char*)PyUnicode_AsUTF8AndSize(in1, &size);
        if (wkb == NULL) {
          errstate = PGERR_GEOS_EXCEPTION;
          goto finish;
        }
      } else {
        PyErr_Format(PyExc_TypeError, "Expected bytes, got %s", Py_TYPE(in1)->tp_name);
        goto finish;
      }

      /* Check if this is a HEX WKB */
      if (size != 0) {
        is_hex = ((wkb[0] == 48) | (wkb[0] == 49));
      } else {
        is_hex = 0;
      }

      /* Read the WKB */
      if (is_hex) {
        ret_ptr = GEOSWKBReader_readHEX_r(ctx, reader, wkb, size);
      } else {
        ret_ptr = GEOSWKBReader_read_r(ctx, reader, wkb, size);
      }
      if (ret_ptr == NULL) {
        errstate = PGERR_GEOS_EXCEPTION;
        goto finish;
      }
    }
    OUTPUT_Y;
  }

finish:
  GEOSWKBReader_destroy_r(ctx, reader);
  GEOS_FINISH;
}
static PyUFuncGenericFunction from_wkb_funcs[1] = {&from_wkb_func};

static char from_wkt_dtypes[2] = {NPY_OBJECT, NPY_OBJECT};
static void from_wkt_func(char** args, npy_intp* dimensions, npy_intp* steps,
                          void* data) {
  GEOSGeometry* ret_ptr;
  PyObject* in1;

  GEOSWKTReader* reader;
  const char* wkt;

  GEOS_INIT;

  /* Create the WKT reader */
  reader = GEOSWKTReader_create_r(ctx);
  if (reader == NULL) {
    errstate = PGERR_GEOS_EXCEPTION;
    goto finish;
  }

  UNARY_LOOP {
    /* ip1 is pointer to array element PyObject* */
    in1 = *(PyObject**)ip1;

    if (in1 == Py_None) {
      /* None in the input propagates to the output */
      ret_ptr = NULL;
    } else {
      /* Cast the PyObject (bytes or str) to char* */
      if (PyBytes_Check(in1)) {
        wkt = PyBytes_AsString(in1);
        if (wkt == NULL) {
          errstate = PGERR_GEOS_EXCEPTION;
          goto finish;
        }
      } else if (PyUnicode_Check(in1)) {
        wkt = PyUnicode_AsUTF8(in1);
        if (wkt == NULL) {
          errstate = PGERR_GEOS_EXCEPTION;
          goto finish;
        }
      } else {
        PyErr_Format(PyExc_TypeError, "Expected bytes, got %s", Py_TYPE(in1)->tp_name);
        goto finish;
      }

      /* Read the WKT */
      ret_ptr = GEOSWKTReader_read_r(ctx, reader, wkt);
      if (ret_ptr == NULL) {
        errstate = PGERR_GEOS_EXCEPTION;
        goto finish;
      }
    }
    OUTPUT_Y;
  }

finish:
  GEOSWKTReader_destroy_r(ctx, reader);
  GEOS_FINISH;
}
static PyUFuncGenericFunction from_wkt_funcs[1] = {&from_wkt_func};

static char from_shapely_dtypes[2] = {NPY_OBJECT, NPY_OBJECT};
static void from_shapely_func(char** args, npy_intp* dimensions, npy_intp* steps,
                              void* data) {
  GEOSGeometry *in_ptr, *ret_ptr;
  PyObject *in1, *attr;

  GEOS_INIT;

  UNARY_LOOP {
    /* ip1 is pointer to array element PyObject* */
    in1 = *(PyObject**)ip1;

    if (in1 == Py_None) {
      /* None in the input propagates to the output */
      ret_ptr = NULL;
    } else {
      /* Get the __geom__ attribute */
      attr = PyObject_GetAttrString(in1, "__geom__");
      if (attr == NULL) {
        /* Raise if __geom__ does not exist */
        PyErr_Format(PyExc_TypeError, "Expected a shapely object or None, got %s",
                     Py_TYPE(in1)->tp_name);
        GEOS_FINISH;
        return;
      } else if (!PyLong_Check(attr)) {
        /* Raise if __geom__ is of incorrect type */
        PyErr_Format(PyExc_TypeError, "Expected int for the __geom__ attribute, got %s",
                     Py_TYPE(attr)->tp_name);
        Py_XDECREF(attr);
        GEOS_FINISH;
        return;
      }
      /* Convert it to a GEOSGeometry pointer */
      in_ptr = PyLong_AsVoidPtr(attr);
      Py_XDECREF(attr);
      /* Clone the geometry and finish */
      ret_ptr = GEOSGeom_clone_r(ctx, in_ptr);
      if (ret_ptr == NULL) {
        errstate = PGERR_GEOS_EXCEPTION;
        goto finish;
      }
    }
    OUTPUT_Y;
  }

finish:
  GEOS_FINISH;
}
static PyUFuncGenericFunction from_shapely_funcs[1] = {&from_shapely_func};

static char to_wkb_dtypes[6] = {NPY_OBJECT, NPY_BOOL, NPY_INT,
                                NPY_INT,    NPY_BOOL, NPY_OBJECT};
static void to_wkb_func(char** args, npy_intp* dimensions, npy_intp* steps, void* data) {
  char *ip1 = args[0], *ip2 = args[1], *ip3 = args[2], *ip4 = args[3], *ip5 = args[4],
       *op1 = args[5];
  npy_intp is1 = steps[0], is2 = steps[1], is3 = steps[2], is4 = steps[3], is5 = steps[4],
           os1 = steps[5];
  npy_intp n = dimensions[0];
  npy_intp i;

  GEOSGeometry *in1, *temp_geom;
  GEOSWKBWriter* writer;
  unsigned char* wkb;
  size_t size;
  char has_empty;

  if ((is2 != 0) | (is3 != 0) | (is4 != 0) | (is5 != 0)) {
    PyErr_Format(PyExc_ValueError, "to_wkb function called with non-scalar parameters");
    return;
  }

  GEOS_INIT;

  /* Create the WKB writer */
  writer = GEOSWKBWriter_create_r(ctx);
  if (writer == NULL) {
    errstate = PGERR_GEOS_EXCEPTION;
    goto finish;
  }

  char hex = *(npy_bool*)ip2;
  GEOSWKBWriter_setOutputDimension_r(ctx, writer, *(int*)ip3);
  int byte_order = *(int*)ip4;
  if (byte_order != -1) {
    GEOSWKBWriter_setByteOrder_r(ctx, writer, *(int*)ip4);
  }
  GEOSWKBWriter_setIncludeSRID_r(ctx, writer, *(npy_bool*)ip5);

  // Check if the above functions caused a GEOS exception
  if (last_error[0] != 0) {
    errstate = PGERR_GEOS_EXCEPTION;
    goto finish;
  }

  for (i = 0; i < n; i++, ip1 += is1, op1 += os1) {
    if (!get_geom(*(GeometryObject**)ip1, &in1)) {
      errstate = PGERR_NOT_A_GEOMETRY;
      goto finish;
    }
    PyObject** out = (PyObject**)op1;

    if (in1 == NULL) {
      Py_XDECREF(*out);
      Py_INCREF(Py_None);
      *out = Py_None;
    } else {
      // WKB Does not allow empty points.
      // We check for that and patch the POINT EMPTY if necessary
      has_empty = has_point_empty(ctx, in1);
      if (has_empty == 2) {
        errstate = PGERR_GEOS_EXCEPTION;
        goto finish;
      }
      if (has_empty) {
        temp_geom = point_empty_to_nan_all_geoms(ctx, in1);
      } else {
        temp_geom = in1;
      }

      if (hex) {
        wkb = GEOSWKBWriter_writeHEX_r(ctx, writer, temp_geom, &size);
      } else {
        wkb = GEOSWKBWriter_write_r(ctx, writer, temp_geom, &size);
      }
      // Destroy the temp_geom if it was patched (POINT EMPTY patch)
      if (has_empty) {
        GEOSGeom_destroy_r(ctx, temp_geom);
      }
      if (wkb == NULL) {
        errstate = PGERR_GEOS_EXCEPTION;
        goto finish;
      }
      Py_XDECREF(*out);
      if (hex) {
        *out = PyUnicode_FromStringAndSize((char*)wkb, size);
      } else {
        *out = PyBytes_FromStringAndSize((char*)wkb, size);
      }
      GEOSFree_r(ctx, wkb);
    }
  }

finish:
  GEOSWKBWriter_destroy_r(ctx, writer);
  GEOS_FINISH;
}
static PyUFuncGenericFunction to_wkb_funcs[1] = {&to_wkb_func};

static char to_wkt_dtypes[6] = {NPY_OBJECT, NPY_INT,  NPY_BOOL,
                                NPY_INT,    NPY_BOOL, NPY_OBJECT};
static void to_wkt_func(char** args, npy_intp* dimensions, npy_intp* steps, void* data) {
  char *ip1 = args[0], *ip2 = args[1], *ip3 = args[2], *ip4 = args[3], *ip5 = args[4],
       *op1 = args[5];
  npy_intp is1 = steps[0], is2 = steps[1], is3 = steps[2], is4 = steps[3], is5 = steps[4],
           os1 = steps[5];
  npy_intp n = dimensions[0];
  npy_intp i;

  GEOSGeometry* in1;
  GEOSWKTWriter* writer;
  char* wkt;

  if ((is2 != 0) | (is3 != 0) | (is4 != 0) | (is5 != 0)) {
    PyErr_Format(PyExc_ValueError, "to_wkt function called with non-scalar parameters");
    return;
  }

  GEOS_INIT;

  /* Create the WKT writer */
  writer = GEOSWKTWriter_create_r(ctx);
  if (writer == NULL) {
    errstate = PGERR_GEOS_EXCEPTION;
    goto finish;
  }
  GEOSWKTWriter_setRoundingPrecision_r(ctx, writer, *(int*)ip2);
  GEOSWKTWriter_setTrim_r(ctx, writer, *(npy_bool*)ip3);
  GEOSWKTWriter_setOutputDimension_r(ctx, writer, *(int*)ip4);
  GEOSWKTWriter_setOld3D_r(ctx, writer, *(npy_bool*)ip5);

  // Check if the above functions caused a GEOS exception
  if (last_error[0] != 0) {
    errstate = PGERR_GEOS_EXCEPTION;
    goto finish;
  }

  for (i = 0; i < n; i++, ip1 += is1, op1 += os1) {
    if (!get_geom(*(GeometryObject**)ip1, &in1)) {
      errstate = PGERR_NOT_A_GEOMETRY;
      goto finish;
    }
    PyObject** out = (PyObject**)op1;

    if (in1 == NULL) {
      Py_XDECREF(*out);
      Py_INCREF(Py_None);
      *out = Py_None;
    } else {
      errstate = check_to_wkt_compatible(ctx, in1);
      if (errstate != PGERR_SUCCESS) {
        goto finish;
      }
      wkt = GEOSWKTWriter_write_r(ctx, writer, in1);
      if (wkt == NULL) {
        errstate = PGERR_GEOS_EXCEPTION;
        goto finish;
      }
      Py_XDECREF(*out);
      *out = PyUnicode_FromString(wkt);
      GEOSFree_r(ctx, wkt);
    }
  }

finish:
  GEOSWKTWriter_destroy_r(ctx, writer);
  GEOS_FINISH;
}
static PyUFuncGenericFunction to_wkt_funcs[1] = {&to_wkt_func};

/*
TODO polygonizer functions
TODO prepared geometry predicate functions
TODO relate functions
*/

#define DEFINE_Y_b(NAME)                                                       \
  ufunc = PyUFunc_FromFuncAndData(Y_b_funcs, NAME##_data, Y_b_dtypes, 1, 1, 1, \
                                  PyUFunc_None, #NAME, NULL, 0);               \
  PyDict_SetItemString(d, #NAME, ufunc)

#define DEFINE_O_b(NAME)                                                       \
  ufunc = PyUFunc_FromFuncAndData(O_b_funcs, NAME##_data, O_b_dtypes, 1, 1, 1, \
                                  PyUFunc_None, #NAME, NULL, 0);               \
  PyDict_SetItemString(d, #NAME, ufunc)

#define DEFINE_YY_b(NAME)                                                        \
  ufunc = PyUFunc_FromFuncAndData(YY_b_funcs, NAME##_data, YY_b_dtypes, 1, 2, 1, \
                                  PyUFunc_None, #NAME, "", 0);                   \
  PyDict_SetItemString(d, #NAME, ufunc)

#define DEFINE_YY_b_p(NAME)                                                          \
  ufunc = PyUFunc_FromFuncAndData(YY_b_p_funcs, NAME##_data, YY_b_p_dtypes, 1, 2, 1, \
                                  PyUFunc_None, #NAME, "", 0);                       \
  PyDict_SetItemString(d, #NAME, ufunc)

#define DEFINE_Y_Y(NAME)                                                       \
  ufunc = PyUFunc_FromFuncAndData(Y_Y_funcs, NAME##_data, Y_Y_dtypes, 1, 1, 1, \
                                  PyUFunc_None, #NAME, "", 0);                 \
  PyDict_SetItemString(d, #NAME, ufunc)

#define DEFINE_Y(NAME)                                                                   \
  ufunc = PyUFunc_FromFuncAndData(Y_funcs, NAME##_data, Y_dtypes, 1, 1, 0, PyUFunc_None, \
                                  #NAME, "", 0);                                         \
  PyDict_SetItemString(d, #NAME, ufunc)

#define DEFINE_Yi_Y(NAME)                                                        \
  ufunc = PyUFunc_FromFuncAndData(Yi_Y_funcs, NAME##_data, Yi_Y_dtypes, 1, 2, 1, \
                                  PyUFunc_None, #NAME, "", 0);                   \
  PyDict_SetItemString(d, #NAME, ufunc)

#define DEFINE_Yd_Y(NAME)                                                        \
  ufunc = PyUFunc_FromFuncAndData(Yd_Y_funcs, NAME##_data, Yd_Y_dtypes, 1, 2, 1, \
                                  PyUFunc_None, #NAME, "", 0);                   \
  PyDict_SetItemString(d, #NAME, ufunc)

#define DEFINE_YY_Y(NAME)                                                        \
  ufunc = PyUFunc_FromFuncAndData(YY_Y_funcs, NAME##_data, YY_Y_dtypes, 1, 2, 1, \
                                  PyUFunc_None, #NAME, "", 0);                   \
  PyDict_SetItemString(d, #NAME, ufunc)

#define DEFINE_Y_d(NAME)                                                       \
  ufunc = PyUFunc_FromFuncAndData(Y_d_funcs, NAME##_data, Y_d_dtypes, 1, 1, 1, \
                                  PyUFunc_None, #NAME, "", 0);                 \
  PyDict_SetItemString(d, #NAME, ufunc)

#define DEFINE_Y_B(NAME)                                                       \
  ufunc = PyUFunc_FromFuncAndData(Y_B_funcs, NAME##_data, Y_B_dtypes, 1, 1, 1, \
                                  PyUFunc_None, #NAME, "", 0);                 \
  PyDict_SetItemString(d, #NAME, ufunc)

#define DEFINE_Y_i(NAME)                                                       \
  ufunc = PyUFunc_FromFuncAndData(Y_i_funcs, NAME##_data, Y_i_dtypes, 1, 1, 1, \
                                  PyUFunc_None, #NAME, "", 0);                 \
  PyDict_SetItemString(d, #NAME, ufunc)

#define DEFINE_YY_d(NAME)                                                        \
  ufunc = PyUFunc_FromFuncAndData(YY_d_funcs, NAME##_data, YY_d_dtypes, 1, 2, 1, \
                                  PyUFunc_None, #NAME, "", 0);                   \
  PyDict_SetItemString(d, #NAME, ufunc)

#define DEFINE_YYd_d(NAME)                                                         \
  ufunc = PyUFunc_FromFuncAndData(YYd_d_funcs, NAME##_data, YYd_d_dtypes, 1, 3, 1, \
                                  PyUFunc_None, #NAME, "", 0);                     \
  PyDict_SetItemString(d, #NAME, ufunc)

#define DEFINE_CUSTOM(NAME, N_IN)                                                     \
  ufunc = PyUFunc_FromFuncAndData(NAME##_funcs, null_data, NAME##_dtypes, 1, N_IN, 1, \
                                  PyUFunc_None, #NAME, "", 0);                        \
  PyDict_SetItemString(d, #NAME, ufunc)

#define DEFINE_GENERALIZED(NAME, N_IN, SIGNATURE)                                        \
  ufunc = PyUFunc_FromFuncAndDataAndSignature(NAME##_funcs, null_data, NAME##_dtypes, 1, \
                                              N_IN, 1, PyUFunc_None, #NAME, "", 0,       \
                                              SIGNATURE);                                \
  PyDict_SetItemString(d, #NAME, ufunc)

int init_ufuncs(PyObject* m, PyObject* d) {
  PyObject* ufunc;

  DEFINE_Y_b(is_empty);
  DEFINE_Y_b(is_simple);
  DEFINE_Y_b(is_geometry);
  DEFINE_Y_b(is_ring);
  DEFINE_Y_b(has_z);
  DEFINE_Y_b(is_closed);
  DEFINE_Y_b(is_valid);

  DEFINE_O_b(is_geometry);
  DEFINE_O_b(is_missing);
  DEFINE_O_b(is_valid_input);

  DEFINE_YY_b_p(disjoint);
  DEFINE_YY_b_p(touches);
  DEFINE_YY_b_p(intersects);
  DEFINE_YY_b_p(crosses);
  DEFINE_YY_b_p(within);
  DEFINE_YY_b_p(contains);
  DEFINE_YY_b_p(overlaps);
  DEFINE_YY_b(equals);
  DEFINE_YY_b_p(covers);
  DEFINE_YY_b_p(covered_by);

  DEFINE_Y_Y(envelope);
  DEFINE_Y_Y(convex_hull);
  DEFINE_Y_Y(boundary);
  DEFINE_Y_Y(unary_union);
  DEFINE_Y_Y(point_on_surface);
  DEFINE_Y_Y(centroid);
  DEFINE_Y_Y(line_merge);
  DEFINE_Y_Y(extract_unique_points);
  DEFINE_Y_Y(get_exterior_ring);
  DEFINE_Y_Y(normalize);

  DEFINE_Y(prepare);
  DEFINE_Y(destroy_prepared);

  DEFINE_Yi_Y(get_point);
  DEFINE_Yi_Y(get_interior_ring);
  DEFINE_Yi_Y(get_geometry);
  DEFINE_Yi_Y(set_srid);

  DEFINE_Yd_Y(line_interpolate_point);
  DEFINE_Yd_Y(line_interpolate_point_normalized);
  DEFINE_Yd_Y(simplify);
  DEFINE_Yd_Y(simplify_preserve_topology);

  DEFINE_YY_Y(intersection);
  DEFINE_YY_Y(difference);
  DEFINE_YY_Y(symmetric_difference);
  DEFINE_YY_Y(union);
  DEFINE_YY_Y(shared_paths);

  DEFINE_Y_d(get_x);
  DEFINE_Y_d(get_y);
  DEFINE_Y_d(area);
  DEFINE_Y_d(length);

  DEFINE_Y_i(get_type_id);
  DEFINE_Y_i(get_dimensions);
  DEFINE_Y_i(get_coordinate_dimension);
  DEFINE_Y_i(get_srid);
  DEFINE_Y_i(get_num_points);
  DEFINE_Y_i(get_num_interior_rings);
  DEFINE_Y_i(get_num_geometries);
  DEFINE_Y_i(get_num_coordinates);

  DEFINE_YY_d(distance);
  DEFINE_YY_d(hausdorff_distance);
  DEFINE_YY_d(line_locate_point);
  DEFINE_YY_d(line_locate_point_normalized);

  DEFINE_YYd_d(hausdorff_distance_densify);

  DEFINE_CUSTOM(buffer, 7);
  DEFINE_CUSTOM(offset_curve, 5);
  DEFINE_CUSTOM(snap, 3);
  DEFINE_CUSTOM(equals_exact, 3);

  DEFINE_CUSTOM(delaunay_triangles, 3);
  DEFINE_CUSTOM(voronoi_polygons, 4);
  DEFINE_CUSTOM(is_valid_reason, 1);
  DEFINE_CUSTOM(relate, 2);
<<<<<<< HEAD

=======
  DEFINE_CUSTOM(relate_pattern, 3);
>>>>>>> eb500b27
  DEFINE_GENERALIZED(points, 1, "(d)->()");
  DEFINE_GENERALIZED(linestrings, 1, "(i, d)->()");
  DEFINE_GENERALIZED(linearrings, 1, "(i, d)->()");
  DEFINE_GENERALIZED(bounds, 1, "()->(n)");
  DEFINE_Y_Y(polygons_without_holes);
  DEFINE_GENERALIZED(polygons_with_holes, 2, "(),(i)->()");
  DEFINE_GENERALIZED(create_collection, 2, "(i),()->()");

  DEFINE_CUSTOM(from_wkb, 1);
  DEFINE_CUSTOM(from_wkt, 1);
  DEFINE_CUSTOM(to_wkb, 5);
  DEFINE_CUSTOM(to_wkt, 5);
  DEFINE_CUSTOM(from_shapely, 1);

#if GEOS_SINCE_3_6_0
  DEFINE_Y_d(minimum_clearance);
  DEFINE_Y_d(get_precision);
  DEFINE_CUSTOM(set_precision, 3);
#endif

#if GEOS_SINCE_3_7_0
  DEFINE_Y_b(is_ccw);
  DEFINE_Y_d(get_z);
  DEFINE_YY_d(frechet_distance);
  DEFINE_YYd_d(frechet_distance_densify);
#endif

#if GEOS_SINCE_3_8_0
  DEFINE_Y_Y(make_valid);
  DEFINE_Y_Y(build_area);
  DEFINE_Y_Y(coverage_union);
#endif

  Py_DECREF(ufunc);
  return 0;
}<|MERGE_RESOLUTION|>--- conflicted
+++ resolved
@@ -1547,7 +1547,66 @@
 }
 static PyUFuncGenericFunction relate_funcs[1] = {&relate_func};
 
-<<<<<<< HEAD
+static char relate_pattern_dtypes[4] = {NPY_OBJECT, NPY_OBJECT, NPY_OBJECT, NPY_BOOL};
+static void relate_pattern_func(char** args, npy_intp* dimensions, npy_intp* steps,
+                                void* data) {
+  GEOSGeometry *in1 = NULL, *in2 = NULL;
+  const char* pattern = NULL;
+  npy_bool ret;
+
+  /* get the pattern argument (only deal with scalar for now) */
+  char* ip3 = args[2];
+  npy_intp is3 = steps[2];
+
+  if (is3 != 0) {
+    PyErr_Format(PyExc_ValueError, "pattern keyword only supports scalar argument");
+    return;
+  }
+  PyObject* in3 = *(PyObject**)ip3;
+  if (PyUnicode_Check(in3)) {
+    pattern = PyUnicode_AsUTF8(in3);
+    if (pattern == NULL) {
+      /* error happened in PyUnicode_AsUTF8, error already set by Python */
+      return;
+    }
+  } else {
+    PyErr_Format(PyExc_TypeError, "pattern keyword expected string, got %s",
+                 Py_TYPE(in3)->tp_name);
+    return;
+  }
+
+  GEOS_INIT_THREADS;
+
+  TERNARY_LOOP {
+    /* get the geometries: return on error */
+    if (!get_geom(*(GeometryObject**)ip1, &in1)) {
+      errstate = PGERR_NOT_A_GEOMETRY;
+      goto finish;
+    }
+    if (!get_geom(*(GeometryObject**)ip2, &in2)) {
+      errstate = PGERR_NOT_A_GEOMETRY;
+      goto finish;
+    }
+    /* ip3 is already handled above */
+
+    if ((in1 == NULL) | (in2 == NULL)) {
+      /* in case of a missing value: return 0 (False) */
+      ret = 0;
+    } else {
+      ret = GEOSRelatePattern_r(ctx, in1, in2, pattern);
+      if (ret == 2) {
+        errstate = PGERR_GEOS_EXCEPTION;
+        goto finish;
+      }
+    }
+    *(npy_bool*)op1 = ret;
+  }
+
+finish:
+  GEOS_FINISH_THREADS;
+}
+static PyUFuncGenericFunction relate_pattern_funcs[1] = {&relate_pattern_func};
+
 #if GEOS_SINCE_3_6_0
 static char set_precision_dtypes[4] = {NPY_OBJECT, NPY_DOUBLE, NPY_BOOL, NPY_OBJECT};
 static void set_precision_func(char** args, npy_intp* dimensions, npy_intp* steps,
@@ -1604,67 +1663,6 @@
 
 static PyUFuncGenericFunction set_precision_funcs[1] = {&set_precision_func};
 #endif
-=======
-static char relate_pattern_dtypes[4] = {NPY_OBJECT, NPY_OBJECT, NPY_OBJECT, NPY_BOOL};
-static void relate_pattern_func(char** args, npy_intp* dimensions, npy_intp* steps,
-                                void* data) {
-  GEOSGeometry *in1 = NULL, *in2 = NULL;
-  const char* pattern = NULL;
-  npy_bool ret;
-
-  /* get the pattern argument (only deal with scalar for now) */
-  char* ip3 = args[2];
-  npy_intp is3 = steps[2];
-
-  if (is3 != 0) {
-    PyErr_Format(PyExc_ValueError, "pattern keyword only supports scalar argument");
-    return;
-  }
-  PyObject* in3 = *(PyObject**)ip3;
-  if (PyUnicode_Check(in3)) {
-    pattern = PyUnicode_AsUTF8(in3);
-    if (pattern == NULL) {
-      /* error happened in PyUnicode_AsUTF8, error already set by Python */
-      return;
-    }
-  } else {
-    PyErr_Format(PyExc_TypeError, "pattern keyword expected string, got %s",
-                 Py_TYPE(in3)->tp_name);
-    return;
-  }
-
-  GEOS_INIT_THREADS;
-
-  TERNARY_LOOP {
-    /* get the geometries: return on error */
-    if (!get_geom(*(GeometryObject**)ip1, &in1)) {
-      errstate = PGERR_NOT_A_GEOMETRY;
-      goto finish;
-    }
-    if (!get_geom(*(GeometryObject**)ip2, &in2)) {
-      errstate = PGERR_NOT_A_GEOMETRY;
-      goto finish;
-    }
-    /* ip3 is already handled above */
-
-    if ((in1 == NULL) | (in2 == NULL)) {
-      /* in case of a missing value: return 0 (False) */
-      ret = 0;
-    } else {
-      ret = GEOSRelatePattern_r(ctx, in1, in2, pattern);
-      if (ret == 2) {
-        errstate = PGERR_GEOS_EXCEPTION;
-        goto finish;
-      }
-    }
-    *(npy_bool*)op1 = ret;
-  }
-
-finish:
-  GEOS_FINISH_THREADS;
-}
-static PyUFuncGenericFunction relate_pattern_funcs[1] = {&relate_pattern_func};
->>>>>>> eb500b27
 
 /* define double -> geometry construction functions */
 static char points_dtypes[2] = {NPY_DOUBLE, NPY_OBJECT};
@@ -2518,11 +2516,7 @@
   DEFINE_CUSTOM(voronoi_polygons, 4);
   DEFINE_CUSTOM(is_valid_reason, 1);
   DEFINE_CUSTOM(relate, 2);
-<<<<<<< HEAD
-
-=======
   DEFINE_CUSTOM(relate_pattern, 3);
->>>>>>> eb500b27
   DEFINE_GENERALIZED(points, 1, "(d)->()");
   DEFINE_GENERALIZED(linestrings, 1, "(i, d)->()");
   DEFINE_GENERALIZED(linearrings, 1, "(i, d)->()");
