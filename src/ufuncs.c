#define PY_SSIZE_T_CLEAN
#define NPY_NO_DEPRECATED_API NPY_1_7_API_VERSION

#include <Python.h>
#include <math.h>

<<<<<<< HEAD
#define PY_ARRAY_UNIQUE_SYMBOL pygeos_ARRAY_API

=======
#define NO_IMPORT_ARRAY
#define NO_IMPORT_UFUNC
#define PY_ARRAY_UNIQUE_SYMBOL pygeos_ARRAY_API
#define PY_UFUNC_UNIQUE_SYMBOL pygeos_UFUNC_API
>>>>>>> 808539d8
#include <numpy/ndarraytypes.h>
#include <numpy/ufuncobject.h>
#include <numpy/npy_3kcompat.h>

#include "geos.h"
#include "pygeom.h"
#include "coords.h"
#include "fast_loop_macros.h"


#define RAISE_NO_MALLOC PyErr_Format(PyExc_MemoryError, "Could not allocate memory")
#define CREATE_COORDSEQ(SIZE, NDIM)\
    void *coord_seq = GEOSCoordSeq_create_r(context_handle, SIZE, NDIM);\
    if (coord_seq == NULL) {\
        return;\
    }

#define SET_COORD(N, DIM)\
    if (!GEOSCoordSeq_setOrdinate_r(context_handle, coord_seq, N, DIM, coord)) {\
        GEOSCoordSeq_destroy_r(context_handle, coord_seq);\
        RAISE_ILLEGAL_GEOS;\
        return;\
    }

#define OUTPUT_Y\
    PyObject *ret = GeometryObject_FromGEOS(&GeometryType, ret_ptr);\
    PyObject **out = (PyObject **)op1;\
    Py_XDECREF(*out);\
    *out = ret

/* Define the geom -> bool functions (Y_b) */
static void *is_empty_data[1] = {GEOSisEmpty_r};
/* the GEOSisSimple_r function fails on geometrycollections */
static char GEOSisSimpleAllTypes_r(void *context, void *geom) {
    int type = GEOSGeomTypeId_r(context, geom);
    if (type == -1) {
        RAISE_ILLEGAL_GEOS;
        return 2;
    } else if (type == 7) {
        return 0;
    } else {
        return GEOSisSimple_r(context, geom);
    }
}
static void *is_simple_data[1] = {GEOSisSimpleAllTypes_r};
static void *is_ring_data[1] = {GEOSisRing_r};
static void *has_z_data[1] = {GEOSHasZ_r};
/* the GEOSisClosed_r function fails on non-linestrings */
static char GEOSisClosedAllTypes_r(void *context, void *geom) {
    int type = GEOSGeomTypeId_r(context, geom);
    if (type == -1) {
        /* do not SetErr: trust HandleGEOSError */
        return 2;
    } else if ((type == 1) | (type == 5)) {
        return GEOSisClosed_r(context, geom);
    } else {
        return 0;
    }
}
static void *is_closed_data[1] = {GEOSisClosedAllTypes_r};
static void *is_valid_data[1] = {GEOSisValid_r};
typedef char FuncGEOS_Y_b(void *context, void *a);
static char Y_b_dtypes[2] = {NPY_OBJECT, NPY_BOOL};
static void Y_b_func(char **args, npy_intp *dimensions,
                     npy_intp *steps, void *data)
{
    FuncGEOS_Y_b *func = (FuncGEOS_Y_b *)data;
    void *context_handle = geos_context[0];
    GEOSGeometry *in1;
    char ret;

    UNARY_LOOP {
        /* get the geometry; return on error */
        if (!get_geom(*(GeometryObject **)ip1, &in1)) { return; }
        if (in1 == NULL) {
            /* in case of a missing value: return 0 (False) */
            ret = 0;
        } else {
            /* call the GEOS function */
            ret = func(context_handle, in1);
            /* return for illegal values (trust HandleGEOSError for SetErr) */
            if (ret == 2) { return; }
        }
        *(npy_bool *)op1 = ret;
    }
}
static PyUFuncGenericFunction Y_b_funcs[1] = {&Y_b_func};

/* Define the object -> bool functions (O_b) which do not raise on non-geom objects*/
static char IsMissing(void *context, PyObject *obj) {
    return ((PyObject *) obj == Py_None);
}
static void *is_missing_data[1] = {IsMissing};
static char IsGeometry(void *context, PyObject *obj) {
    return (PyObject_IsInstance(obj, (PyObject *) &GeometryType));
}
static void *is_geometry_data[1] = {IsGeometry};
static char IsValidInput(void *context, PyObject *obj) {
    return (IsGeometry(context, obj) | IsMissing(context, obj));
}
static void *is_valid_input_data[1] = {IsValidInput};
typedef char FuncGEOS_O_b(void *context, PyObject *obj);
static char O_b_dtypes[2] = {NPY_OBJECT, NPY_BOOL};
static void O_b_func(char **args, npy_intp *dimensions,
                     npy_intp *steps, void *data)
{
    FuncGEOS_O_b *func = (FuncGEOS_O_b *)data;
    void *context_handle = geos_context[0];

    UNARY_LOOP {
        *(npy_bool *)op1 = func(context_handle, *(PyObject **)ip1);
    }
}
static PyUFuncGenericFunction O_b_funcs[1] = {&O_b_func};


/* Define the geom, geom -> bool functions (YY_b) */
static void *disjoint_data[1] = {GEOSDisjoint_r};
static void *touches_data[1] = {GEOSTouches_r};
static void *intersects_data[1] = {GEOSIntersects_r};
static void *crosses_data[1] = {GEOSCrosses_r};
static void *within_data[1] = {GEOSWithin_r};
static void *contains_data[1] = {GEOSContains_r};
static void *overlaps_data[1] = {GEOSOverlaps_r};
static void *equals_data[1] = {GEOSEquals_r};
static void *covers_data[1] = {GEOSCovers_r};
static void *covered_by_data[1] = {GEOSCoveredBy_r};
typedef char FuncGEOS_YY_b(void *context, void *a, void *b);
static char YY_b_dtypes[3] = {NPY_OBJECT, NPY_OBJECT, NPY_BOOL};
static void YY_b_func(char **args, npy_intp *dimensions,
                      npy_intp *steps, void *data)
{
    FuncGEOS_YY_b *func = (FuncGEOS_YY_b *)data;
    void *context_handle = geos_context[0];
    GEOSGeometry *in1, *in2;
    char ret;

    BINARY_LOOP {
        /* get the geometries: return on error */
        if (!get_geom(*(GeometryObject **)ip1, &in1)) { return; }
        if (!get_geom(*(GeometryObject **)ip2, &in2)) { return; }
        if ((in1 == NULL) | (in2 == NULL)) {
            /* in case of a missing value: return 0 (False) */
            ret = 0;
        } else {
            /* call the GEOS function */
            ret = func(context_handle, in1, in2);
            /* return for illegal values (trust HandleGEOSError for SetErr) */
            if (ret == 2) { return; }
        }
        *(npy_bool *)op1 = ret;
    }
}
static PyUFuncGenericFunction YY_b_funcs[1] = {&YY_b_func};

/* Define the geom -> geom functions (Y_Y) */
static void *envelope_data[1] = {GEOSEnvelope_r};
static void *convex_hull_data[1] = {GEOSConvexHull_r};
static void *GEOSBoundaryAllTypes_r(void *context, void *geom) {
    char typ = GEOSGeomTypeId_r(context, geom);
    if (typ > 3) {
        /* return NaG for geometrycollections */
        return NULL;
    } else {
        return GEOSBoundary_r(context, geom);
    }
}
static void *boundary_data[1] = {GEOSBoundaryAllTypes_r};
static void *unary_union_data[1] = {GEOSUnaryUnion_r};
static void *point_on_surface_data[1] = {GEOSPointOnSurface_r};
static void *centroid_data[1] = {GEOSGetCentroid_r};
static void *line_merge_data[1] = {GEOSLineMerge_r};
static void *extract_unique_points_data[1] = {GEOSGeom_extractUniquePoints_r};
static void *GetExteriorRing(void *context, void *geom) {
    char typ = GEOSGeomTypeId_r(context, geom);
    if (typ != 3) {
        return NULL;
    }
    void *ret = (void *) GEOSGetExteriorRing_r(context, geom);
    /* Create a copy of the obtained geometry */
    if (ret != NULL) {
        ret = GEOSGeom_clone_r(context, ret);
    }
    return ret;
}
static void *get_exterior_ring_data[1] = {GetExteriorRing};
/* a linear-ring to polygon conversion function */
static void *GEOSLinearRingToPolygon(void *context, void *geom) {
    void *shell = GEOSGeom_clone_r(context, geom);
    if (shell == NULL) { return NULL; }
    return GEOSGeom_createPolygon_r(context, shell, NULL, 0);
}
static void *polygons_without_holes_data[1] = {GEOSLinearRingToPolygon};
typedef void *FuncGEOS_Y_Y(void *context, void *a);
static char Y_Y_dtypes[2] = {NPY_OBJECT, NPY_OBJECT};
static void Y_Y_func(char **args, npy_intp *dimensions,
                     npy_intp *steps, void *data)
{
    FuncGEOS_Y_Y *func = (FuncGEOS_Y_Y *)data;
    void *context_handle = geos_context[0];
    GEOSGeometry *in1, *ret_ptr;

    UNARY_LOOP {
        /* get the geometry: return on error */
        if (!get_geom(*(GeometryObject **)ip1, &in1)) { return; }
        if (in1 == NULL) {
            /* in case of a missing value: return NULL (NaG) */
            ret_ptr = NULL;
        } else {
            ret_ptr = func(context_handle, in1);
            /* trust that GEOS calls HandleGEOSError on error */
        }
        OUTPUT_Y;
    }
}
static PyUFuncGenericFunction Y_Y_funcs[1] = {&Y_Y_func};

/* Define the geom, double -> geom functions (Yd_Y) */
static void *interpolate_data[1] = {GEOSInterpolate_r};
static void *interpolate_normalized_data[1] = {GEOSInterpolateNormalized_r};
static void *simplify_data[1] = {GEOSSimplify_r};
static void *simplify_preserve_topology_data[1] = {GEOSTopologyPreserveSimplify_r};
typedef void *FuncGEOS_Yd_Y(void *context, void *a, double b);
static char Yd_Y_dtypes[3] = {NPY_OBJECT, NPY_DOUBLE, NPY_OBJECT};
static void Yd_Y_func(char **args, npy_intp *dimensions,
                      npy_intp *steps, void *data)
{
    FuncGEOS_Yd_Y *func = (FuncGEOS_Yd_Y *)data;
    void *context_handle = geos_context[0];
    GEOSGeometry *in1, *ret_ptr;

    BINARY_LOOP {
        /* get the geometry: return on error */
        if (!get_geom(*(GeometryObject **)ip1, &in1)) { return; }
        double in2 = *(double *)ip2;
        if ((in1 == NULL) | (npy_isnan(in2))) {
            ret_ptr = NULL;
        } else {
            ret_ptr = func(context_handle, in1, in2);
            /* trust that GEOS calls HandleGEOSError on error */
        }
        OUTPUT_Y;
    }
}
static PyUFuncGenericFunction Yd_Y_funcs[1] = {&Yd_Y_func};

/* Define the geom, int -> geom functions (Yi_Y) */
/* We add bound and type checking to the various indexing functions */
static void *GetPointN(void *context, void *geom, int n) {
    char typ = GEOSGeomTypeId_r(context, geom);
    int size, i;
    if ((typ != 1) & (typ != 2)) {
        return NULL;
    }
    size = GEOSGeomGetNumPoints_r(context, geom);
    if (size == -1) {
        return NULL;
    }
    if (n < 0) {
        /* Negative indexing: we get it for free */
        i = size + n;
    } else {
        i = n;
    }
    if ((i < 0) | (i >= size)) {
        /* Important, could give segfaults else */
        return NULL;
    }
    return GEOSGeomGetPointN_r(context, geom, i);
}
static void *get_point_data[1] = {GetPointN};
static void *GetInteriorRingN(void *context, void *geom, int n) {
    char typ = GEOSGeomTypeId_r(context, geom);
    int size, i;
    if (typ != 3) {
        return NULL;
    }
    size = GEOSGetNumInteriorRings_r(context, geom);
    if (size == -1) {
        return NULL;
    }
    if (n < 0) {
        /* Negative indexing: we get it for free */
        i = size + n;
    } else {
        i = n;
    }
    if ((i < 0) | (i >= size)) {
        /* Important, could give segfaults else */
        return NULL;
    }
    void *ret = (void *) GEOSGetInteriorRingN_r(context, geom, i);
    /* Create a copy of the obtained geometry */
    if (ret != NULL) {
        ret = GEOSGeom_clone_r(context, ret);
    }
    return ret;
}
static void *get_interior_ring_data[1] = {GetInteriorRingN};
static void *GetGeometryN(void *context, void *geom, int n) {
    int size, i;
    size = GEOSGetNumGeometries_r(context, geom);
    if (size == -1) {
        return NULL;
    }
    if (n < 0) {
        /* Negative indexing: we get it for free */
        i = size + n;
    } else {
        i = n;
    }
    if ((i < 0) | (i >= size)) {
        /* Important, could give segfaults else */
        return NULL;
    }
    void *ret = (void *) GEOSGetGeometryN_r(context, geom, i);
    /* Create a copy of the obtained geometry */
    if (ret != NULL) {
        ret = GEOSGeom_clone_r(context, ret);
    }
    return ret;
}
static void *get_geometry_data[1] = {GetGeometryN};
/* the set srid funcion acts inplace */
static void *GEOSSetSRID_r_with_clone(void *context, void *geom, int srid) {
    void *ret = GEOSGeom_clone_r(context, geom);
    if (ret == NULL) { return NULL; }
    GEOSSetSRID_r(context, ret, srid);
    return ret;
}
static void *set_srid_data[1] = {GEOSSetSRID_r_with_clone};
typedef void *FuncGEOS_Yi_Y(void *context, void *a, int b);
static char Yi_Y_dtypes[3] = {NPY_OBJECT, NPY_INT, NPY_OBJECT};
static void Yi_Y_func(char **args, npy_intp *dimensions,
                      npy_intp *steps, void *data)
{
    FuncGEOS_Yi_Y *func = (FuncGEOS_Yi_Y *)data;
    void *context_handle = geos_context[0];
    GEOSGeometry *in1, *ret_ptr;

    BINARY_LOOP {
        /* get the geometry: return on error */
        if (!get_geom(*(GeometryObject **)ip1, &in1)) { return; }
        int in2 = *(int *) ip2;
        if (in1 == NULL) {
            ret_ptr = NULL;
        } else {
            ret_ptr = func(context_handle, in1, in2);
            /* trust that GEOS calls HandleGEOSError on error */
        }
        OUTPUT_Y;
    }
}
static PyUFuncGenericFunction Yi_Y_funcs[1] = {&Yi_Y_func};

/* Define the geom, geom -> geom functions (YY_Y) */
static void *intersection_data[1] = {GEOSIntersection_r};
static void *difference_data[1] = {GEOSDifference_r};
static void *symmetric_difference_data[1] = {GEOSSymDifference_r};
static void *union_data[1] = {GEOSUnion_r};
static void *shared_paths_data[1] = {GEOSSharedPaths_r};
typedef void *FuncGEOS_YY_Y(void *context, void *a, void *b);
static char YY_Y_dtypes[3] = {NPY_OBJECT, NPY_OBJECT, NPY_OBJECT};
static void YY_Y_func(char **args, npy_intp *dimensions,
                      npy_intp *steps, void *data)
{
    FuncGEOS_YY_Y *func = (FuncGEOS_YY_Y *)data;
    void *context_handle = geos_context[0];
    GEOSGeometry *in1, *in2, *ret_ptr;

    BINARY_LOOP {
        /* get the geometries: return on error */
        if (!get_geom(*(GeometryObject **)ip1, &in1)) { return; }
        if (!get_geom(*(GeometryObject **)ip2, &in2)) { return; }
        if ((in1 == NULL) | (in2 == NULL)) {
            /* in case of a missing value: return NULL (NaG) */
            ret_ptr = NULL;
        } else {
            ret_ptr = func(context_handle, in1, in2);
            /* trust that GEOS calls HandleGEOSError on error */
        }
        OUTPUT_Y;
    }
}
static PyUFuncGenericFunction YY_Y_funcs[1] = {&YY_Y_func};

/* Define the geom -> double functions (Y_d) */
static int GetX(void *context, void *a, double *b) {
    char typ = GEOSGeomTypeId_r(context, a);
    if (typ != 0) {
        *(double *)b = NPY_NAN;
        return 1;
    } else {
        return GEOSGeomGetX_r(context, a, b);
    }
}
static void *get_x_data[1] = {GetX};
static int GetY(void *context, void *a, double *b) {
    char typ = GEOSGeomTypeId_r(context, a);
    if (typ != 0) {
        *(double *)b = NPY_NAN;
        return 1;
    } else {
        return GEOSGeomGetY_r(context, a, b);
    }
}
static void *get_y_data[1] = {GetY};
static void *area_data[1] = {GEOSArea_r};
static void *length_data[1] = {GEOSLength_r};
typedef int FuncGEOS_Y_d(void *context, void *a, double *b);
static char Y_d_dtypes[2] = {NPY_OBJECT, NPY_DOUBLE};
static void Y_d_func(char **args, npy_intp *dimensions,
                     npy_intp *steps, void *data)
{
    FuncGEOS_Y_d *func = (FuncGEOS_Y_d *)data;
    void *context_handle = geos_context[0];
    GEOSGeometry *in1;

    UNARY_LOOP {
        /* get the geometry: return on error */
        if (!get_geom(*(GeometryObject **)ip1, &in1)) { return; }
        if (in1 == NULL) {
            *(double *)op1 = NPY_NAN;
        } else {
            /* let the GEOS function set op1; return on error */
            if (func(context_handle, in1, (npy_double *) op1) == 0) { return; }
        }
    }
}
static PyUFuncGenericFunction Y_d_funcs[1] = {&Y_d_func};

/* Define the geom -> int functions (Y_i) */
static void *get_type_id_data[1] = {GEOSGeomTypeId_r};
static void *get_dimensions_data[1] = {GEOSGeom_getDimensions_r};
static void *get_coordinate_dimensions_data[1] = {GEOSGeom_getCoordinateDimension_r};
static void *get_srid_data[1] = {GEOSGetSRID_r};
static int GetNumPoints(void *context, void *geom, int n) {
    char typ = GEOSGeomTypeId_r(context, geom);
    if ((typ == 1) | (typ == 2)) {  /* Linestring & Linearring */
        return GEOSGeomGetNumPoints_r(context, geom);
    } else {
        return 0;
    }
}
static void *get_num_points_data[1] = {GetNumPoints};
static int GetNumInteriorRings(void *context, void *geom, int n) {
    char typ = GEOSGeomTypeId_r(context, geom);
    if (typ == 3) {   /* Polygon */
        return GEOSGetNumInteriorRings_r(context, geom);
    } else {
        return 0;
    }
}
static void *get_num_interior_rings_data[1] = {GetNumInteriorRings};
static void *get_num_geometries_data[1] = {GEOSGetNumGeometries_r};
static void *get_num_coordinates_data[1] = {GEOSGetNumCoordinates_r};
typedef int FuncGEOS_Y_i(void *context, void *a);
static char Y_i_dtypes[2] = {NPY_OBJECT, NPY_INT};
static void Y_i_func(char **args, npy_intp *dimensions,
                     npy_intp *steps, void *data)
{
    FuncGEOS_Y_i *func = (FuncGEOS_Y_i *)data;
    void *context_handle = geos_context[0];
    GEOSGeometry *in1;

    UNARY_LOOP {
        /* get the geometry: return on error */
        if (!get_geom(*(GeometryObject **)ip1, &in1)) { return; }
        if (in1 == NULL) {
            /* NaG results in -1 */
            *(npy_int *)op1 = -1;
        } else {
            /* trust that GEOS calls the error handler if necessary */
            *(npy_int *)op1 = func(context_handle, in1);
        }
    }
}
static PyUFuncGenericFunction Y_i_funcs[1] = {&Y_i_func};

/* Define the geom, geom -> double functions (YY_d) */
static void *distance_data[1] = {GEOSDistance_r};
static void *hausdorff_distance_data[1] = {GEOSHausdorffDistance_r};
/* Project and ProjectNormalize don't return error codes. wrap them. */
static int GEOSProjectWrapped_r(void *context, void *a,  void *b, double *c) {
    *c = GEOSProject_r(context, a, b);
    return 1;
}
static void *project_data[1] = {GEOSProjectWrapped_r};
static int GEOSProjectNormalizedWrapped_r(void *context, void *a,  void *b, double *c) {
    *c = GEOSProjectNormalized_r(context, a, b);
    return 1;
}
static void *project_normalized_data[1] = {GEOSProjectNormalizedWrapped_r};
typedef int FuncGEOS_YY_d(void *context, void *a,  void *b, double *c);
static char YY_d_dtypes[3] = {NPY_OBJECT, NPY_OBJECT, NPY_DOUBLE};
static void YY_d_func(char **args, npy_intp *dimensions,
                      npy_intp *steps, void *data)
{
    FuncGEOS_YY_d *func = (FuncGEOS_YY_d *)data;
    void *context_handle = geos_context[0];
    GEOSGeometry *in1, *in2;

    BINARY_LOOP {
        /* get the geometries: return on error */
        if (!get_geom(*(GeometryObject **)ip1, &in1)) { return; }
        if (!get_geom(*(GeometryObject **)ip2, &in2)) { return; }
        if ((in1 == NULL) | (in2 == NULL)) {
            /* in case of a missing value: return NaN */
            *(double *)op1 = NPY_NAN;
        } else {
            /* let the GEOS function  set op1; return on error */
            if (func(context_handle, in1, in2, (double *) op1) == 0) { return; }
            /* incase the outcome is 0.0, check the inputs for emptyness */
            if (*op1 == 0.0) {
                if (GEOSisEmpty_r(context_handle, in1) | GEOSisEmpty_r(context_handle, in2)) {
                    *(double *)op1 = NPY_NAN;
                }
            }
        }
    }
}
static PyUFuncGenericFunction YY_d_funcs[1] = {&YY_d_func};

/* Define functions with unique call signatures */
static void *null_data[1] = {NULL};
static char buffer_inner(void *context_handle, GEOSBufferParams *params, void *ip1, void *ip2, void *op1) {
    GEOSGeometry *in1, *ret_ptr;

    /* get the geometry: return on error */
    if (!get_geom(*(GeometryObject **)ip1, &in1)) { return 0; }
    double in2 = *(double *) ip2;
     /* handle NULL geometries or NaN buffer width */
    if ((in1 == NULL) | npy_isnan(in2)) {
        ret_ptr = NULL;
    } else {
        ret_ptr = GEOSBufferWithParams_r(context_handle, in1, params, in2);
        if (ret_ptr == NULL) { return 0; }
    }
    OUTPUT_Y;
    return 1;
}

static char buffer_dtypes[8] = {NPY_OBJECT, NPY_DOUBLE, NPY_INT, NPY_INT, NPY_INT, NPY_DOUBLE, NPY_BOOL, NPY_OBJECT};
static void buffer_func(char **args, npy_intp *dimensions,
                        npy_intp *steps, void *data)
{
    void *context_handle = geos_context[0];
    char *ip1 = args[0], *ip2 = args[1], *ip3 = args[2], *ip4 = args[3], *ip5 = args[4], *ip6 = args[5], *ip7 = args[6], *op1 = args[7];
    npy_intp is1 = steps[0], is2 = steps[1], is3 = steps[2], is4 = steps[3], is5 = steps[4], is6 = steps[5], is7 = steps[6], os1 = steps[7];
    npy_intp n = dimensions[0];
    npy_intp i;

    if ((is3 != 0) | (is4 != 0) | (is5 != 0) | (is6 != 0) | (is7 != 0)) {
        PyErr_Format(PyExc_ValueError, "Buffer function called with non-scalar parameters");
        return;
    }

    GEOSBufferParams *params = GEOSBufferParams_create_r(context_handle);
    if (params == 0) { return; }
    if (!GEOSBufferParams_setQuadrantSegments_r(context_handle, params, *(int *) ip3)) {
        goto fail;
    }
    if (!GEOSBufferParams_setEndCapStyle_r(context_handle, params, *(int *) ip4)) {
        goto fail;
    }
    if (!GEOSBufferParams_setJoinStyle_r(context_handle, params, *(int *) ip5)) {
        goto fail;
    }
    if (!GEOSBufferParams_setMitreLimit_r(context_handle, params, *(double *) ip6)) {
        goto fail;
    }
    if (!GEOSBufferParams_setSingleSided_r(context_handle, params, *(npy_bool *) ip7)) {
        goto fail;
    }

    for(i = 0; i < n; i++, ip1 += is1, ip2 += is2, op1 += os1) {
        if (!buffer_inner(context_handle, params, ip1, ip2, op1)) { goto fail; }
    }

    fail:
        GEOSBufferParams_destroy_r(context_handle, params);
}
static PyUFuncGenericFunction buffer_funcs[1] = {&buffer_func};


static char snap_dtypes[4] = {NPY_OBJECT, NPY_OBJECT, NPY_DOUBLE, NPY_OBJECT};
static void snap_func(char **args, npy_intp *dimensions,
                      npy_intp *steps, void *data)
{
    void *context_handle = geos_context[0];
    GEOSGeometry *in1, *in2, *ret_ptr;

    TERNARY_LOOP {
        /* get the geometries: return on error */
        if (!get_geom(*(GeometryObject **)ip1, &in1)) { return; }
        if (!get_geom(*(GeometryObject **)ip2, &in2)) { return; }
        double in3 = *(double *) ip3;
        if ((in1 == NULL) | (in2 == NULL) | npy_isnan(in3)) {
            /* in case of a missing value: return NULL (NaG) */
            ret_ptr = NULL;
        } else {
            ret_ptr = GEOSSnap_r(context_handle, in1, in2, in3);
        }
        OUTPUT_Y;
    }
}
static PyUFuncGenericFunction snap_funcs[1] = {&snap_func};

static char equals_exact_dtypes[4] = {NPY_OBJECT, NPY_OBJECT, NPY_DOUBLE, NPY_BOOL};
static void equals_exact_func(char **args, npy_intp *dimensions,
                      npy_intp *steps, void *data)
{
    void *context_handle = geos_context[0];
    GEOSGeometry *in1, *in2;
    npy_bool ret;

    TERNARY_LOOP {
        /* get the geometries: return on error */
        if (!get_geom(*(GeometryObject **)ip1, &in1)) { return; }
        if (!get_geom(*(GeometryObject **)ip2, &in2)) { return; }
        double in3 = *(double *) ip3;
        if ((in1 == NULL) | (in2 == NULL) | npy_isnan(in3)) {
            /* return 0 (False) for missing values */
            ret = 0;
        } else {
            ret = GEOSEqualsExact_r(context_handle, in1, in2, in3);
            /* return for illegal values (trust HandleGEOSError for SetErr) */
            if ((ret != 0) & (ret != 1)) { return; }
        }
        *(npy_bool *)op1 = ret;
    }
}
static PyUFuncGenericFunction equals_exact_funcs[1] = {&equals_exact_func};


static char haussdorf_distance_densify_dtypes[4] = {NPY_OBJECT, NPY_OBJECT, NPY_DOUBLE, NPY_DOUBLE};
static void haussdorf_distance_densify_func(char **args, npy_intp *dimensions,
                                            npy_intp *steps, void *data)
{
    void *context_handle = geos_context[0];
    GEOSGeometry *in1, *in2;

    TERNARY_LOOP {
        /* get the geometries: return on error */
        if (!get_geom(*(GeometryObject **)ip1, &in1)) { return; }
        if (!get_geom(*(GeometryObject **)ip2, &in2)) { return; }
        double in3 = *(double *) ip3;
        if ((in1 == NULL) | (in2 == NULL) | npy_isnan(in3)) {
            *(double *)op1 = NPY_NAN;
        } else {
            /* let the GEOS function set op1; return on error */
            if (GEOSHausdorffDistanceDensify_r(context_handle, in1, in2, in3, (double *) op1) == 0) { return ; }
            if (*op1 == 0.0) {
                if (GEOSisEmpty_r(context_handle, in1) | GEOSisEmpty_r(context_handle, in2)) {
                    *(double *)op1 = NPY_NAN;
                }
            }
        }
    }
}
static PyUFuncGenericFunction haussdorf_distance_densify_funcs[1] = {&haussdorf_distance_densify_func};


static char delaunay_triangles_dtypes[4] = {NPY_OBJECT, NPY_DOUBLE, NPY_BOOL, NPY_OBJECT};
static void delaunay_triangles_func(char **args, npy_intp *dimensions,
                                    npy_intp *steps, void *data)
{
    void *context_handle = geos_context[0];
    GEOSGeometry *in1, *ret_ptr;

    TERNARY_LOOP {
        /* get the geometry: return on error */
        if (!get_geom(*(GeometryObject **)ip1, &in1)) { return; }
        double in2 = *(double *) ip2;
        npy_bool in3 = *(npy_bool *) ip3;
        if ((in1 == NULL) | npy_isnan(in2)) {
            /* propagate NULL geometries */
            ret_ptr = NULL;
        } else {
            ret_ptr = GEOSDelaunayTriangulation_r(context_handle, in1, in2, (int) in3);
            /* trust that GEOS calls HandleGEOSError on error */
        }
        OUTPUT_Y;
    }
}
static PyUFuncGenericFunction delaunay_triangles_funcs[1] = {&delaunay_triangles_func};


static char voronoi_polygons_dtypes[5] = {NPY_OBJECT, NPY_DOUBLE, NPY_OBJECT, NPY_BOOL, NPY_OBJECT};
static void voronoi_polygons_func(char **args, npy_intp *dimensions,
                                  npy_intp *steps, void *data)
{
    void *context_handle = geos_context[0];
    GEOSGeometry *in1, *in3, *ret_ptr;

    QUATERNARY_LOOP {
        /* get the geometry: return on error */
        if (!get_geom(*(GeometryObject **)ip1, &in1)) { return; }
        double in2 = *(double *) ip2;
        if (!get_geom(*(GeometryObject **)ip3, &in3)) { return; }
        npy_bool in4 = *(npy_bool *) ip4;
        if ((in1 == NULL) | npy_isnan(in2)) {
            /* propagate NULL geometries; in3 = NULL is actually supported */
            ret_ptr = NULL;
        } else {
            ret_ptr = GEOSVoronoiDiagram_r(context_handle, in1, in3, in2, (int) in4);
            /* trust that GEOS calls HandleGEOSError on error */
        }
        OUTPUT_Y;
    }
}
static PyUFuncGenericFunction voronoi_polygons_funcs[1] = {&voronoi_polygons_func};

static char is_valid_reason_dtypes[2] = {NPY_OBJECT, NPY_OBJECT};
static void is_valid_reason_func(char **args, npy_intp *dimensions,
                                 npy_intp *steps, void *data)
{
    void *context_handle = geos_context[0];
    char *reason;
    GEOSGeometry *in1;

    UNARY_LOOP {
        PyObject **out = (PyObject **)op1;
        /* get the geometry return on error */
        if (!get_geom(*(GeometryObject **)ip1, &in1)) { return; }
        if ((in1 == NULL)) {
            /* Missing geometries give None */
            Py_XDECREF(*out);
            Py_INCREF(Py_None);
            *out = Py_None;
        } else {
            reason = GEOSisValidReason_r(context_handle, in1);
            /* handle NULL return value; GEOS will call SetErr */
            if (reason == NULL) { return ; }
            /* convert to python string and set to out */
            Py_XDECREF(*out);
            *out = PyUnicode_FromString(reason);
            GEOSFree_r(context_handle, reason);
        }
    }
}
static PyUFuncGenericFunction is_valid_reason_funcs[1] = {&is_valid_reason_func};

/* define double -> geometry construction functions */
static char points_dtypes[2] = {NPY_DOUBLE, NPY_OBJECT};
static void points_func(char **args, npy_intp *dimensions,
                        npy_intp *steps, void *data)
{
    void *context_handle = geos_context[0];
    SINGLE_COREDIM_LOOP_OUTER {
        CREATE_COORDSEQ(1, n_c1);
        SINGLE_COREDIM_LOOP_INNER {
            double coord = *(double *) cp1;
            SET_COORD(0, i_c1);
        }
        GEOSGeometry *ret_ptr = GEOSGeom_createPoint_r(context_handle, coord_seq);
        OUTPUT_Y;
    }
}
static PyUFuncGenericFunction points_funcs[1] = {&points_func};


static char linestrings_dtypes[2] = {NPY_DOUBLE, NPY_OBJECT};
static void linestrings_func(char **args, npy_intp *dimensions,
                              npy_intp *steps, void *data)
{
    void *context_handle = geos_context[0];
    DOUBLE_COREDIM_LOOP_OUTER {
        CREATE_COORDSEQ(n_c1, n_c2);
        DOUBLE_COREDIM_LOOP_INNER_1 {
            DOUBLE_COREDIM_LOOP_INNER_2 {
                double coord = *(double *) cp2;
                SET_COORD(i_c1, i_c2);
            }
        }
        GEOSGeometry *ret_ptr = GEOSGeom_createLineString_r(context_handle, coord_seq);
        OUTPUT_Y;
    }
}
static PyUFuncGenericFunction linestrings_funcs[1] = {&linestrings_func};


static char linearrings_dtypes[2] = {NPY_DOUBLE, NPY_OBJECT};
static void linearrings_func(char **args, npy_intp *dimensions,
                             npy_intp *steps, void *data)
{
    void *context_handle = geos_context[0];
    DOUBLE_COREDIM_LOOP_OUTER {
        /* check if first and last coords are equal; duplicate if necessary */
        char ring_closure = 0;
        DOUBLE_COREDIM_LOOP_INNER_2 {
            double first_coord = *(double *) (ip1 + i_c2 * cs2);
            double last_coord = *(double *) (ip1 + (n_c1 - 1) * cs1 + i_c2 * cs2);
            if (first_coord != last_coord) {
                ring_closure = 1;
                break;
            }
        }
        /* fill the coordinate sequence */
        CREATE_COORDSEQ(n_c1 + ring_closure, n_c2);
        DOUBLE_COREDIM_LOOP_INNER_1 {
            DOUBLE_COREDIM_LOOP_INNER_2 {
                double coord = *(double *) cp2;
                SET_COORD(i_c1, i_c2);
            }
        }
        /* add the closing coordinate if necessary */
        if (ring_closure) {
            DOUBLE_COREDIM_LOOP_INNER_2 {
                double coord = *(double *) (ip1 + i_c2 * cs2);
                SET_COORD(n_c1, i_c2);
            }
        }
        GEOSGeometry *ret_ptr = GEOSGeom_createLinearRing_r(context_handle, coord_seq);
        OUTPUT_Y;
    }
}
static PyUFuncGenericFunction linearrings_funcs[1] = {&linearrings_func};


static char polygons_with_holes_dtypes[3] = {NPY_OBJECT, NPY_OBJECT, NPY_OBJECT};
static void polygons_with_holes_func(char **args, npy_intp *dimensions,
                                     npy_intp *steps, void *data)
{
    void *context_handle = geos_context[0];
    GEOSGeometry *hole, *shell, *hole_copy, *shell_copy;
    int n_holes;
    GEOSGeometry **holes = malloc(sizeof(void *) * dimensions[1]);
    if (holes == NULL) {
        RAISE_NO_MALLOC;
        goto finish;
    }

    BINARY_SINGLE_COREDIM_LOOP_OUTER {
        if (!get_geom(*(GeometryObject **)ip1, &shell)) { goto finish; }
        shell_copy = GEOSGeom_clone_r(context_handle, shell);
        if (shell_copy == NULL) { goto finish; }
        n_holes = 0;
        cp1 = ip2;
        BINARY_SINGLE_COREDIM_LOOP_INNER {
            if (!get_geom(*(GeometryObject **)cp1, &hole)) { goto finish; }
            if (hole == NULL) { continue; }
            hole_copy = GEOSGeom_clone_r(context_handle, hole);
            if (hole_copy == NULL) { goto finish; }
            holes[n_holes] = hole_copy;
            n_holes++;
        }
        GEOSGeometry *ret_ptr = GEOSGeom_createPolygon_r(context_handle, shell_copy, holes, n_holes);
        OUTPUT_Y;
    }

    finish:
        if (holes != NULL) { free(holes); }
}
static PyUFuncGenericFunction polygons_with_holes_funcs[1] = {&polygons_with_holes_func};


static char create_collection_dtypes[3] = {NPY_OBJECT, NPY_INT, NPY_OBJECT};
static void create_collection_func(char **args, npy_intp *dimensions,
                                   npy_intp *steps, void *data)
{
    void *context_handle = geos_context[0];
    GEOSGeometry *g, *g_copy;
    int n_geoms;
    GEOSGeometry **geoms = malloc(sizeof(void *) * dimensions[1]);
    if (geoms == NULL) {
        RAISE_NO_MALLOC;
        goto finish;
    }
    int type;

    BINARY_SINGLE_COREDIM_LOOP_OUTER {
        type = *(int *) ip2;
        n_geoms = 0;
        cp1 = ip1;
        BINARY_SINGLE_COREDIM_LOOP_INNER {
            if (!get_geom(*(GeometryObject **)cp1, &g)) { goto finish; }
            if (g == NULL) { continue; }
            g_copy = GEOSGeom_clone_r(context_handle, g);
            if (g_copy == NULL) { goto finish; }
            geoms[n_geoms] = g_copy;
            n_geoms++;
        }
        GEOSGeometry *ret_ptr = GEOSGeom_createCollection_r(context_handle, type, geoms, n_geoms);
        OUTPUT_Y;
    }

    finish:
        if (geoms != NULL) { free(geoms); }
}
static PyUFuncGenericFunction create_collection_funcs[1] = {&create_collection_func};

/*
TODO polygonizer functions
TODO prepared geometry predicate functions
TODO relate functions
*/


#define DEFINE_Y_b(NAME)\
    ufunc = PyUFunc_FromFuncAndData(Y_b_funcs, NAME ##_data, Y_b_dtypes, 1, 1, 1, PyUFunc_None, # NAME, NULL, 0);\
    PyDict_SetItemString(d, # NAME, ufunc)

#define DEFINE_O_b(NAME)\
    ufunc = PyUFunc_FromFuncAndData(O_b_funcs, NAME ##_data, O_b_dtypes, 1, 1, 1, PyUFunc_None, # NAME, NULL, 0);\
    PyDict_SetItemString(d, # NAME, ufunc)

#define DEFINE_YY_b(NAME)\
    ufunc = PyUFunc_FromFuncAndData(YY_b_funcs, NAME ##_data, YY_b_dtypes, 1, 2, 1, PyUFunc_None, # NAME, "", 0);\
    PyDict_SetItemString(d, # NAME, ufunc)

#define DEFINE_Y_Y(NAME)\
    ufunc = PyUFunc_FromFuncAndData(Y_Y_funcs, NAME ##_data, Y_Y_dtypes, 1, 1, 1, PyUFunc_None, # NAME, "", 0);\
    PyDict_SetItemString(d, # NAME, ufunc)

#define DEFINE_Yi_Y(NAME)\
    ufunc = PyUFunc_FromFuncAndData(Yi_Y_funcs, NAME ##_data, Yi_Y_dtypes, 1, 2, 1, PyUFunc_None, # NAME, "", 0);\
    PyDict_SetItemString(d, # NAME, ufunc)

#define DEFINE_Yd_Y(NAME)\
    ufunc = PyUFunc_FromFuncAndData(Yd_Y_funcs, NAME ##_data, Yd_Y_dtypes, 1, 2, 1, PyUFunc_None, # NAME, "", 0);\
    PyDict_SetItemString(d, # NAME, ufunc)

#define DEFINE_YY_Y(NAME)\
    ufunc = PyUFunc_FromFuncAndData(YY_Y_funcs, NAME ##_data, YY_Y_dtypes, 1, 2, 1, PyUFunc_None, # NAME, "", 0);\
    PyDict_SetItemString(d, # NAME, ufunc)

#define DEFINE_Y_d(NAME)\
    ufunc = PyUFunc_FromFuncAndData(Y_d_funcs, NAME ##_data, Y_d_dtypes, 1, 1, 1, PyUFunc_None, # NAME, "", 0);\
    PyDict_SetItemString(d, # NAME, ufunc)

#define DEFINE_Y_B(NAME)\
    ufunc = PyUFunc_FromFuncAndData(Y_B_funcs, NAME ##_data, Y_B_dtypes, 1, 1, 1, PyUFunc_None, # NAME, "", 0);\
    PyDict_SetItemString(d, # NAME, ufunc)

#define DEFINE_Y_i(NAME)\
    ufunc = PyUFunc_FromFuncAndData(Y_i_funcs, NAME ##_data, Y_i_dtypes, 1, 1, 1, PyUFunc_None, # NAME, "", 0);\
    PyDict_SetItemString(d, # NAME, ufunc)

#define DEFINE_YY_d(NAME)\
    ufunc = PyUFunc_FromFuncAndData(YY_d_funcs, NAME ##_data, YY_d_dtypes, 1, 2, 1, PyUFunc_None, # NAME, "", 0);\
    PyDict_SetItemString(d, # NAME, ufunc)

#define DEFINE_CUSTOM(NAME, N_IN)\
    ufunc = PyUFunc_FromFuncAndData(NAME ##_funcs, null_data, NAME ##_dtypes, 1, N_IN, 1, PyUFunc_None, # NAME, "", 0);\
    PyDict_SetItemString(d, # NAME, ufunc)

#define DEFINE_GENERALIZED(NAME, N_IN, SIGNATURE)\
    ufunc = PyUFunc_FromFuncAndDataAndSignature(NAME ##_funcs, null_data, NAME ##_dtypes, 1, N_IN, 1, PyUFunc_None, # NAME, "", 0, SIGNATURE);\
    PyDict_SetItemString(d, # NAME, ufunc)

<<<<<<< HEAD
/* This tells Python what methods this module has. */
static PyMethodDef GeosModule[] = {
    {"count_coordinates", PyCountCoords, METH_VARARGS, "Counts the total amount of coordinates in a array with geometry objects"},
    {"get_coordinates", PyGetCoords, METH_VARARGS, "Gets the coordinates as an (N, 2) shaped ndarray of floats"},
    {"set_coordinates", PySetCoords, METH_VARARGS, "Sets coordinates to a geometry array"},
    {NULL, NULL, 0, NULL}
};


static struct PyModuleDef moduledef = {
    PyModuleDef_HEAD_INIT,
    "ufuncs",
    NULL,
    -1,
    GeosModule,
    NULL,
    NULL,
    NULL,
    NULL
};

PyMODINIT_FUNC PyInit_ufuncs(void)
{
    PyObject *m, *d, *ufunc;

    m = PyModule_Create(&moduledef);

    if (!m) { return NULL; }
    if (!init_geos(m)) { return NULL; }
    if (!init_geom_type(m)) { return NULL; }

    d = PyModule_GetDict(m);

    import_array();
    import_umath();

    /* export the version as a python string */
    PyModule_AddObject(m, "geos_version", PyUnicode_FromString(GEOS_VERSION));
=======
int init_ufuncs(PyObject *m, PyObject *d)
{
    PyObject *ufunc;
>>>>>>> 808539d8

    DEFINE_Y_b (is_empty);
    DEFINE_Y_b (is_simple);
    DEFINE_Y_b (is_geometry);
    DEFINE_Y_b (is_ring);
    DEFINE_Y_b (has_z);
    DEFINE_Y_b (is_closed);
    DEFINE_Y_b (is_valid);

    DEFINE_O_b (is_geometry);
    DEFINE_O_b (is_missing);
    DEFINE_O_b (is_valid_input);

    DEFINE_YY_b (disjoint);
    DEFINE_YY_b (touches);
    DEFINE_YY_b (intersects);
    DEFINE_YY_b (crosses);
    DEFINE_YY_b (within);
    DEFINE_YY_b (contains);
    DEFINE_YY_b (overlaps);
    DEFINE_YY_b (equals);
    DEFINE_YY_b (covers);
    DEFINE_YY_b (covered_by);

    DEFINE_Y_Y (envelope);
    DEFINE_Y_Y (convex_hull);
    DEFINE_Y_Y (boundary);
    DEFINE_Y_Y (unary_union);
    DEFINE_Y_Y (point_on_surface);
    DEFINE_Y_Y (centroid);
    DEFINE_Y_Y (line_merge);
    DEFINE_Y_Y (extract_unique_points);
    DEFINE_Y_Y (get_exterior_ring);

    DEFINE_Yi_Y (get_point);
    DEFINE_Yi_Y (get_interior_ring);
    DEFINE_Yi_Y (get_geometry);
    DEFINE_Yi_Y (set_srid);

    DEFINE_Yd_Y (interpolate);
    DEFINE_Yd_Y (interpolate_normalized);
    DEFINE_Yd_Y (simplify);
    DEFINE_Yd_Y (simplify_preserve_topology);

    DEFINE_YY_Y (intersection);
    DEFINE_YY_Y (difference);
    DEFINE_YY_Y (symmetric_difference);
    DEFINE_YY_Y (union);
    DEFINE_YY_Y (shared_paths);

    DEFINE_Y_d (get_x);
    DEFINE_Y_d (get_y);
    DEFINE_Y_d (area);
    DEFINE_Y_d (length);

    DEFINE_Y_i (get_type_id);
    DEFINE_Y_i (get_dimensions);
    DEFINE_Y_i (get_coordinate_dimensions);
    DEFINE_Y_i (get_srid);
    DEFINE_Y_i (get_num_points);
    DEFINE_Y_i (get_num_interior_rings);
    DEFINE_Y_i (get_num_geometries);
    DEFINE_Y_i (get_num_coordinates);

    DEFINE_YY_d (distance);
    DEFINE_YY_d (hausdorff_distance);
    DEFINE_YY_d (project);
    DEFINE_YY_d (project_normalized);

    DEFINE_CUSTOM (buffer, 7);
    DEFINE_CUSTOM (snap, 3);
    DEFINE_CUSTOM (equals_exact, 3);
    DEFINE_CUSTOM (haussdorf_distance_densify, 3);
    DEFINE_CUSTOM (delaunay_triangles, 3);
    DEFINE_CUSTOM (voronoi_polygons, 4);
    DEFINE_CUSTOM (is_valid_reason, 1);
    DEFINE_GENERALIZED(points, 1, "(d)->()");
    DEFINE_GENERALIZED(linestrings, 1, "(i, d)->()");
    DEFINE_GENERALIZED(linearrings, 1, "(i, d)->()");
    DEFINE_Y_Y (polygons_without_holes);
    DEFINE_GENERALIZED(polygons_with_holes, 2, "(),(i)->()");
    DEFINE_GENERALIZED(create_collection, 2, "(i),()->()");

    Py_DECREF(ufunc);
    return 0;
}<|MERGE_RESOLUTION|>--- conflicted
+++ resolved
@@ -4,15 +4,10 @@
 #include <Python.h>
 #include <math.h>
 
-<<<<<<< HEAD
-#define PY_ARRAY_UNIQUE_SYMBOL pygeos_ARRAY_API
-
-=======
 #define NO_IMPORT_ARRAY
 #define NO_IMPORT_UFUNC
 #define PY_ARRAY_UNIQUE_SYMBOL pygeos_ARRAY_API
 #define PY_UFUNC_UNIQUE_SYMBOL pygeos_UFUNC_API
->>>>>>> 808539d8
 #include <numpy/ndarraytypes.h>
 #include <numpy/ufuncobject.h>
 #include <numpy/npy_3kcompat.h>
@@ -964,50 +959,9 @@
     ufunc = PyUFunc_FromFuncAndDataAndSignature(NAME ##_funcs, null_data, NAME ##_dtypes, 1, N_IN, 1, PyUFunc_None, # NAME, "", 0, SIGNATURE);\
     PyDict_SetItemString(d, # NAME, ufunc)
 
-<<<<<<< HEAD
-/* This tells Python what methods this module has. */
-static PyMethodDef GeosModule[] = {
-    {"count_coordinates", PyCountCoords, METH_VARARGS, "Counts the total amount of coordinates in a array with geometry objects"},
-    {"get_coordinates", PyGetCoords, METH_VARARGS, "Gets the coordinates as an (N, 2) shaped ndarray of floats"},
-    {"set_coordinates", PySetCoords, METH_VARARGS, "Sets coordinates to a geometry array"},
-    {NULL, NULL, 0, NULL}
-};
-
-
-static struct PyModuleDef moduledef = {
-    PyModuleDef_HEAD_INIT,
-    "ufuncs",
-    NULL,
-    -1,
-    GeosModule,
-    NULL,
-    NULL,
-    NULL,
-    NULL
-};
-
-PyMODINIT_FUNC PyInit_ufuncs(void)
-{
-    PyObject *m, *d, *ufunc;
-
-    m = PyModule_Create(&moduledef);
-
-    if (!m) { return NULL; }
-    if (!init_geos(m)) { return NULL; }
-    if (!init_geom_type(m)) { return NULL; }
-
-    d = PyModule_GetDict(m);
-
-    import_array();
-    import_umath();
-
-    /* export the version as a python string */
-    PyModule_AddObject(m, "geos_version", PyUnicode_FromString(GEOS_VERSION));
-=======
 int init_ufuncs(PyObject *m, PyObject *d)
 {
     PyObject *ufunc;
->>>>>>> 808539d8
 
     DEFINE_Y_b (is_empty);
     DEFINE_Y_b (is_simple);
