--- conflicted
+++ resolved
@@ -187,21 +187,8 @@
 static PyUFuncGenericFunction O_b_funcs[1] = {&O_b_func};
 
 /* Define the geom, geom -> bool functions (YY_b) */
-<<<<<<< HEAD
-static void *disjoint_data[1] = {GEOSDisjoint_r};
-static void *touches_data[1] = {GEOSTouches_r};
-static void *crosses_data[1] = {GEOSCrosses_r};
-static void *within_data[1] = {GEOSWithin_r};
-static void *contains_data[1] = {GEOSContains_r};
-static void *overlaps_data[1] = {GEOSOverlaps_r};
-static void *equals_data[1] = {GEOSEquals_r};
-static void *covers_data[1] = {GEOSCovers_r};
-static void *covered_by_data[1] = {GEOSCoveredBy_r};
-typedef char FuncGEOS_YY_b(void *context, void *a, void *b);
-=======
 static void* disjoint_data[1] = {GEOSDisjoint_r};
 static void* touches_data[1] = {GEOSTouches_r};
-static void* intersects_data[1] = {GEOSIntersects_r};
 static void* crosses_data[1] = {GEOSCrosses_r};
 static void* within_data[1] = {GEOSWithin_r};
 static void* contains_data[1] = {GEOSContains_r};
@@ -210,7 +197,6 @@
 static void* covers_data[1] = {GEOSCovers_r};
 static void* covered_by_data[1] = {GEOSCoveredBy_r};
 typedef char FuncGEOS_YY_b(void* context, void* a, void* b);
->>>>>>> 42904d2f
 static char YY_b_dtypes[3] = {NPY_OBJECT, NPY_OBJECT, NPY_BOOL};
 static void YY_b_func(char** args, npy_intp* dimensions, npy_intp* steps, void* data) {
   FuncGEOS_YY_b* func = (FuncGEOS_YY_b*)data;
@@ -249,51 +235,59 @@
 }
 static PyUFuncGenericFunction YY_b_funcs[1] = {&YY_b_func};
 
-
 /* Define the geom, geom -> bool functions (YY_b) prepared */
-static void *intersects_func_tuple[2] = {GEOSIntersects_r, GEOSPreparedIntersects_r};
-static void *intersects_data[1] = {intersects_func_tuple};
+static void* intersects_func_tuple[2] = {GEOSIntersects_r, GEOSPreparedIntersects_r};
+static void* intersects_data[1] = {intersects_func_tuple};
 static char YY_b_p_dtypes[3] = {NPY_OBJECT, NPY_OBJECT, NPY_BOOL};
-static void YY_b_p_func(char **args, npy_intp *dimensions,
-                        npy_intp *steps, void *data)
-{
-    FuncGEOS_YY_b *func = ((FuncGEOS_YY_b **)data)[0];
-    FuncGEOS_YY_b *func_prepared = ((FuncGEOS_YY_b **)data)[1];
-
-    GEOSGeometry *in1 = NULL, *in2 = NULL;
-    GEOSPreparedGeometry *in1_prepared = NULL;
-    char ret;
-
-    GEOS_INIT_THREADS;
-
-    BINARY_LOOP {
-        /* get the geometries: return on error */
-        if (!get_geom(*(GeometryObject **)ip1, &in1)) { errstate = PGERR_NOT_A_GEOMETRY; goto finish; }
-        if (!get_geom(*(GeometryObject **)ip2, &in2)) { errstate = PGERR_NOT_A_GEOMETRY; goto finish; }
-        if (!get_geom_prepared(*(GeometryObject **)ip1, &in1_prepared)) { errstate = PGERR_NOT_A_GEOMETRY; goto finish; }
-        if ((in1 == NULL) | (in2 == NULL)) {
-            /* in case of a missing value: return 0 (False) */
-            ret = 0;
-        } else {
-            if (in1_prepared == NULL) {
-                /* call the GEOS function */
-                ret = func(ctx, in1, in2);
-            } else {
-                /* call the prepared GEOS function */
-                ret = func_prepared(ctx, in1_prepared, in2);
-            }
-            /* return for illegal values */
-            if (ret == 2) { errstate = PGERR_GEOS_EXCEPTION; goto finish; }
-        }
-        *(npy_bool *)op1 = ret;
-    }
-
-    finish:
-
-    GEOS_FINISH_THREADS;
+static void YY_b_p_func(char** args, npy_intp* dimensions, npy_intp* steps, void* data) {
+  FuncGEOS_YY_b* func = ((FuncGEOS_YY_b**)data)[0];
+  FuncGEOS_YY_b* func_prepared = ((FuncGEOS_YY_b**)data)[1];
+
+  GEOSGeometry *in1 = NULL, *in2 = NULL;
+  GEOSPreparedGeometry* in1_prepared = NULL;
+  char ret;
+
+  GEOS_INIT_THREADS;
+
+  BINARY_LOOP {
+    /* get the geometries: return on error */
+    if (!get_geom(*(GeometryObject**)ip1, &in1)) {
+      errstate = PGERR_NOT_A_GEOMETRY;
+      goto finish;
+    }
+    if (!get_geom(*(GeometryObject**)ip2, &in2)) {
+      errstate = PGERR_NOT_A_GEOMETRY;
+      goto finish;
+    }
+    if (!get_geom_prepared(*(GeometryObject**)ip1, &in1_prepared)) {
+      errstate = PGERR_NOT_A_GEOMETRY;
+      goto finish;
+    }
+    if ((in1 == NULL) | (in2 == NULL)) {
+      /* in case of a missing value: return 0 (False) */
+      ret = 0;
+    } else {
+      if (in1_prepared == NULL) {
+        /* call the GEOS function */
+        ret = func(ctx, in1, in2);
+      } else {
+        /* call the prepared GEOS function */
+        ret = func_prepared(ctx, in1_prepared, in2);
+      }
+      /* return for illegal values */
+      if (ret == 2) {
+        errstate = PGERR_GEOS_EXCEPTION;
+        goto finish;
+      }
+    }
+    *(npy_bool*)op1 = ret;
+  }
+
+finish:
+
+  GEOS_FINISH_THREADS;
 }
 static PyUFuncGenericFunction YY_b_p_funcs[1] = {&YY_b_p_func};
-
 
 /* Define the geom -> geom functions (Y_Y) */
 static void* envelope_data[1] = {GEOSEnvelope_r};
@@ -414,55 +408,54 @@
 }
 static PyUFuncGenericFunction Y_Y_funcs[1] = {&Y_Y_func};
 
-
 /* Define the geom -> no return value functions (Y) */
-static char PrepareGeometryObject(void *ctx, GeometryObject *geom) {
+static char PrepareGeometryObject(void* ctx, GeometryObject* geom) {
+  if (geom->ptr_prepared == NULL) {
+    geom->ptr_prepared = (GEOSPreparedGeometry*)GEOSPrepare_r(ctx, geom->ptr);
     if (geom->ptr_prepared == NULL) {
-        geom->ptr_prepared = (GEOSPreparedGeometry *) GEOSPrepare_r(ctx, geom->ptr);
-        if (geom->ptr_prepared == NULL) {
-            return PGERR_GEOS_EXCEPTION;
-        }
-    }
-    return PGERR_SUCCESS;
-}
-static char DestroyPreparedGeometryObject(void *ctx, GeometryObject *geom) {
-    if (geom->ptr_prepared != NULL) {
-        GEOSPreparedGeom_destroy_r(ctx, geom->ptr_prepared);
-        geom->ptr_prepared = NULL;
-    }
-    return PGERR_SUCCESS;
-}
-
-static void *prepare_data[1] = {PrepareGeometryObject};
-static void *destroy_prepared_data[1] = {DestroyPreparedGeometryObject};
-typedef char FuncPyGEOS_Y(void *ctx, GeometryObject *geom);
+      return PGERR_GEOS_EXCEPTION;
+    }
+  }
+  return PGERR_SUCCESS;
+}
+static char DestroyPreparedGeometryObject(void* ctx, GeometryObject* geom) {
+  if (geom->ptr_prepared != NULL) {
+    GEOSPreparedGeom_destroy_r(ctx, geom->ptr_prepared);
+    geom->ptr_prepared = NULL;
+  }
+  return PGERR_SUCCESS;
+}
+
+static void* prepare_data[1] = {PrepareGeometryObject};
+static void* destroy_prepared_data[1] = {DestroyPreparedGeometryObject};
+typedef char FuncPyGEOS_Y(void* ctx, GeometryObject* geom);
 static char Y_dtypes[1] = {NPY_OBJECT};
-static void Y_func(char **args, npy_intp *dimensions,
-                      npy_intp *steps, void *data)
-{
-    FuncPyGEOS_Y *func = (FuncPyGEOS_Y *)data;
-    GEOSGeometry *in1 = NULL;
-    GeometryObject *geom_obj = NULL;
-
-    GEOS_INIT;
-
-    NO_OUTPUT_LOOP {
-        geom_obj = *(GeometryObject **)ip1;
-        if (!get_geom(geom_obj, &in1)) { errstate = PGERR_GEOS_EXCEPTION; goto finish; }
-        if (in1 != NULL) {
-            errstate = func(ctx, geom_obj);
-            if (errstate != PGERR_SUCCESS) {
-                goto finish;
-            }
-        }
-    }
-
-    finish:
-
-    GEOS_FINISH;
+static void Y_func(char** args, npy_intp* dimensions, npy_intp* steps, void* data) {
+  FuncPyGEOS_Y* func = (FuncPyGEOS_Y*)data;
+  GEOSGeometry* in1 = NULL;
+  GeometryObject* geom_obj = NULL;
+
+  GEOS_INIT;
+
+  NO_OUTPUT_LOOP {
+    geom_obj = *(GeometryObject**)ip1;
+    if (!get_geom(geom_obj, &in1)) {
+      errstate = PGERR_GEOS_EXCEPTION;
+      goto finish;
+    }
+    if (in1 != NULL) {
+      errstate = func(ctx, geom_obj);
+      if (errstate != PGERR_SUCCESS) {
+        goto finish;
+      }
+    }
+  }
+
+finish:
+
+  GEOS_FINISH;
 }
 static PyUFuncGenericFunction Y_funcs[1] = {&Y_func};
-
 
 /* Define the geom, double -> geom functions (Yd_Y) */
 
@@ -2185,9 +2178,19 @@
                                   PyUFunc_None, #NAME, "", 0);                   \
   PyDict_SetItemString(d, #NAME, ufunc)
 
+#define DEFINE_YY_b_p(NAME)                                                          \
+  ufunc = PyUFunc_FromFuncAndData(YY_b_p_funcs, NAME##_data, YY_b_p_dtypes, 1, 2, 1, \
+                                  PyUFunc_None, #NAME, "", 0);                       \
+  PyDict_SetItemString(d, #NAME, ufunc)
+
 #define DEFINE_Y_Y(NAME)                                                       \
   ufunc = PyUFunc_FromFuncAndData(Y_Y_funcs, NAME##_data, Y_Y_dtypes, 1, 1, 1, \
                                   PyUFunc_None, #NAME, "", 0);                 \
+  PyDict_SetItemString(d, #NAME, ufunc)
+
+#define DEFINE_Y(NAME)                                                                   \
+  ufunc = PyUFunc_FromFuncAndData(Y_funcs, NAME##_data, Y_dtypes, 1, 1, 0, PyUFunc_None, \
+                                  #NAME, "", 0);                                         \
   PyDict_SetItemString(d, #NAME, ufunc)
 
 #define DEFINE_Yi_Y(NAME)                                                        \
@@ -2258,7 +2261,7 @@
 
   DEFINE_YY_b(disjoint);
   DEFINE_YY_b(touches);
-  DEFINE_YY_b(intersects);
+  DEFINE_YY_b_p(intersects);
   DEFINE_YY_b(crosses);
   DEFINE_YY_b(within);
   DEFINE_YY_b(contains);
@@ -2277,6 +2280,9 @@
   DEFINE_Y_Y(extract_unique_points);
   DEFINE_Y_Y(get_exterior_ring);
   DEFINE_Y_Y(normalize);
+
+  DEFINE_Y(prepare);
+  DEFINE_Y(destroy_prepared);
 
   DEFINE_Yi_Y(get_point);
   DEFINE_Yi_Y(get_interior_ring);
@@ -2337,187 +2343,6 @@
   DEFINE_CUSTOM(to_wkt, 5);
   DEFINE_CUSTOM(from_shapely, 1);
 
-<<<<<<< HEAD
-#define DEFINE_Y_b(NAME)\
-    ufunc = PyUFunc_FromFuncAndData(Y_b_funcs, NAME ##_data, Y_b_dtypes, 1, 1, 1, PyUFunc_None, # NAME, NULL, 0);\
-    PyDict_SetItemString(d, # NAME, ufunc)
-
-#define DEFINE_O_b(NAME)\
-    ufunc = PyUFunc_FromFuncAndData(O_b_funcs, NAME ##_data, O_b_dtypes, 1, 1, 1, PyUFunc_None, # NAME, NULL, 0);\
-    PyDict_SetItemString(d, # NAME, ufunc)
-
-#define DEFINE_YY_b(NAME)\
-    ufunc = PyUFunc_FromFuncAndData(YY_b_funcs, NAME ##_data, YY_b_dtypes, 1, 2, 1, PyUFunc_None, # NAME, "", 0);\
-    PyDict_SetItemString(d, # NAME, ufunc)
-
-#define DEFINE_YY_b_p(NAME)\
-    ufunc = PyUFunc_FromFuncAndData(YY_b_p_funcs, NAME ##_data, YY_b_p_dtypes, 1, 2, 1, PyUFunc_None, # NAME, "", 0);\
-    PyDict_SetItemString(d, # NAME, ufunc)
-
-#define DEFINE_Y_Y(NAME)\
-    ufunc = PyUFunc_FromFuncAndData(Y_Y_funcs, NAME ##_data, Y_Y_dtypes, 1, 1, 1, PyUFunc_None, # NAME, "", 0);\
-    PyDict_SetItemString(d, # NAME, ufunc)
-
-#define DEFINE_Y(NAME)\
-    ufunc = PyUFunc_FromFuncAndData(Y_funcs, NAME##_data, Y_dtypes, 1, 1, 0, PyUFunc_None, #NAME, "", 0);\
-    PyDict_SetItemString(d, #NAME, ufunc)
-
-#define DEFINE_Yi_Y(NAME)\
-    ufunc = PyUFunc_FromFuncAndData(Yi_Y_funcs, NAME ##_data, Yi_Y_dtypes, 1, 2, 1, PyUFunc_None, # NAME, "", 0);\
-    PyDict_SetItemString(d, # NAME, ufunc)
-
-#define DEFINE_Yd_Y(NAME)\
-    ufunc = PyUFunc_FromFuncAndData(Yd_Y_funcs, NAME ##_data, Yd_Y_dtypes, 1, 2, 1, PyUFunc_None, # NAME, "", 0);\
-    PyDict_SetItemString(d, # NAME, ufunc)
-
-#define DEFINE_YY_Y(NAME)\
-    ufunc = PyUFunc_FromFuncAndData(YY_Y_funcs, NAME ##_data, YY_Y_dtypes, 1, 2, 1, PyUFunc_None, # NAME, "", 0);\
-    PyDict_SetItemString(d, # NAME, ufunc)
-
-#define DEFINE_Y_d(NAME)\
-    ufunc = PyUFunc_FromFuncAndData(Y_d_funcs, NAME ##_data, Y_d_dtypes, 1, 1, 1, PyUFunc_None, # NAME, "", 0);\
-    PyDict_SetItemString(d, # NAME, ufunc)
-
-#define DEFINE_Y_B(NAME)\
-    ufunc = PyUFunc_FromFuncAndData(Y_B_funcs, NAME ##_data, Y_B_dtypes, 1, 1, 1, PyUFunc_None, # NAME, "", 0);\
-    PyDict_SetItemString(d, # NAME, ufunc)
-
-#define DEFINE_Y_i(NAME)\
-    ufunc = PyUFunc_FromFuncAndData(Y_i_funcs, NAME ##_data, Y_i_dtypes, 1, 1, 1, PyUFunc_None, # NAME, "", 0);\
-    PyDict_SetItemString(d, # NAME, ufunc)
-
-#define DEFINE_YY_d(NAME)\
-    ufunc = PyUFunc_FromFuncAndData(YY_d_funcs, NAME ##_data, YY_d_dtypes, 1, 2, 1, PyUFunc_None, # NAME, "", 0);\
-    PyDict_SetItemString(d, # NAME, ufunc)
-
-#define DEFINE_YYd_d(NAME)\
-    ufunc = PyUFunc_FromFuncAndData(YYd_d_funcs, NAME ##_data, YYd_d_dtypes, 1, 3, 1, PyUFunc_None, # NAME, "", 0);\
-    PyDict_SetItemString(d, # NAME, ufunc)
-
-#define DEFINE_CUSTOM(NAME, N_IN)\
-    ufunc = PyUFunc_FromFuncAndData(NAME ##_funcs, null_data, NAME ##_dtypes, 1, N_IN, 1, PyUFunc_None, # NAME, "", 0);\
-    PyDict_SetItemString(d, # NAME, ufunc)
-
-#define DEFINE_GENERALIZED(NAME, N_IN, SIGNATURE)\
-    ufunc = PyUFunc_FromFuncAndDataAndSignature(NAME ##_funcs, null_data, NAME ##_dtypes, 1, N_IN, 1, PyUFunc_None, # NAME, "", 0, SIGNATURE);\
-    PyDict_SetItemString(d, # NAME, ufunc)
-
-int init_ufuncs(PyObject *m, PyObject *d)
-{
-    PyObject *ufunc;
-
-    DEFINE_Y_b (is_empty);
-    DEFINE_Y_b (is_simple);
-    DEFINE_Y_b (is_geometry);
-    DEFINE_Y_b (is_ring);
-    DEFINE_Y_b (has_z);
-    DEFINE_Y_b (is_closed);
-    DEFINE_Y_b (is_valid);
-
-    DEFINE_O_b (is_geometry);
-    DEFINE_O_b (is_missing);
-    DEFINE_O_b (is_valid_input);
-
-    DEFINE_YY_b (disjoint);
-    DEFINE_YY_b (touches);
-    DEFINE_YY_b_p (intersects);
-    DEFINE_YY_b (crosses);
-    DEFINE_YY_b (within);
-    DEFINE_YY_b (contains);
-    DEFINE_YY_b (overlaps);
-    DEFINE_YY_b (equals);
-    DEFINE_YY_b (covers);
-    DEFINE_YY_b (covered_by);
-
-    DEFINE_Y_Y (envelope);
-    DEFINE_Y_Y (convex_hull);
-    DEFINE_Y_Y (boundary);
-    DEFINE_Y_Y (unary_union);
-    DEFINE_Y_Y (point_on_surface);
-    DEFINE_Y_Y (centroid);
-    DEFINE_Y_Y (line_merge);
-    DEFINE_Y_Y (extract_unique_points);
-    DEFINE_Y_Y (get_exterior_ring);
-    DEFINE_Y_Y (normalize);
-
-    DEFINE_Y(prepare);
-    DEFINE_Y(destroy_prepared);
-
-    DEFINE_Yi_Y (get_point);
-    DEFINE_Yi_Y (get_interior_ring);
-    DEFINE_Yi_Y (get_geometry);
-    DEFINE_Yi_Y (set_srid);
-
-    DEFINE_Yd_Y (line_interpolate_point);
-    DEFINE_Yd_Y (line_interpolate_point_normalized);
-    DEFINE_Yd_Y (simplify);
-    DEFINE_Yd_Y (simplify_preserve_topology);
-
-    DEFINE_YY_Y (intersection);
-    DEFINE_YY_Y (difference);
-    DEFINE_YY_Y (symmetric_difference);
-    DEFINE_YY_Y (union);
-    DEFINE_YY_Y (shared_paths);
-
-    DEFINE_Y_d (get_x);
-    DEFINE_Y_d (get_y);
-    DEFINE_Y_d (area);
-    DEFINE_Y_d (length);
-
-    DEFINE_Y_i (get_type_id);
-    DEFINE_Y_i (get_dimensions);
-    DEFINE_Y_i (get_coordinate_dimension);
-    DEFINE_Y_i (get_srid);
-    DEFINE_Y_i (get_num_points);
-    DEFINE_Y_i (get_num_interior_rings);
-    DEFINE_Y_i (get_num_geometries);
-    DEFINE_Y_i (get_num_coordinates);
-
-    DEFINE_YY_d (distance);
-    DEFINE_YY_d (hausdorff_distance);
-    DEFINE_YY_d (line_locate_point);
-    DEFINE_YY_d (line_locate_point_normalized);
-
-    DEFINE_YYd_d (hausdorff_distance_densify);
-
-    DEFINE_CUSTOM (buffer, 7);
-    DEFINE_CUSTOM (snap, 3);
-    DEFINE_CUSTOM (equals_exact, 3);
-    
-    DEFINE_CUSTOM (delaunay_triangles, 3);
-    DEFINE_CUSTOM (voronoi_polygons, 4);
-    DEFINE_CUSTOM (is_valid_reason, 1);
-    DEFINE_CUSTOM (relate, 2);
-    DEFINE_GENERALIZED(points, 1, "(d)->()");
-    DEFINE_GENERALIZED(linestrings, 1, "(i, d)->()");
-    DEFINE_GENERALIZED(linearrings, 1, "(i, d)->()");
-    DEFINE_GENERALIZED(bounds, 1, "()->(n)");
-    DEFINE_Y_Y (polygons_without_holes);
-    DEFINE_GENERALIZED(polygons_with_holes, 2, "(),(i)->()");
-    DEFINE_GENERALIZED(create_collection, 2, "(i),()->()");
-
-    DEFINE_CUSTOM (from_wkb, 1);
-    DEFINE_CUSTOM (from_wkt, 1);
-    DEFINE_CUSTOM (to_wkb, 5);
-    DEFINE_CUSTOM (to_wkt, 5);
-    DEFINE_CUSTOM (from_shapely, 1);
-
-    #if GEOS_SINCE_3_7_0
-      DEFINE_Y_b (is_ccw);
-      DEFINE_Y_d (get_z);
-      DEFINE_YY_d (frechet_distance);
-      DEFINE_YYd_d (frechet_distance_densify);
-    #endif
-
-    #if GEOS_SINCE_3_8_0
-      DEFINE_Y_Y (make_valid);
-      DEFINE_Y_Y (build_area);
-      DEFINE_Y_Y (coverage_union);
-    #endif
-
-    Py_DECREF(ufunc);
-    return 0;
-=======
 #if GEOS_SINCE_3_7_0
   DEFINE_Y_b(is_ccw);
   DEFINE_Y_d(get_z);
@@ -2533,5 +2358,4 @@
 
   Py_DECREF(ufunc);
   return 0;
->>>>>>> 42904d2f
 }