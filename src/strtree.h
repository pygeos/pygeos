#ifndef _RTREE_H
#define _RTREE_H

#include <Python.h>

#include "geos.h"
#include "pygeom.h"
#include "vector.h"

<<<<<<< HEAD
/* A resizable vector with numpy indices */
typedef struct {
  size_t n, m;
  npy_intp* a;
} npy_intp_vec;

/* A resizable vector with addresses of geometries within tree geometries array */
typedef struct {
  size_t n, m;
  GeometryObject*** a;
} tree_geom_vec_t;

typedef struct {
  PyObject_HEAD void* ptr;
  npy_intp count;           // count of geometries added to the tree
  size_t _size;             // size of _geoms array (same as original size of input array)
  GeometryObject** _geoms;  // array of input geometries
=======

typedef struct {
  PyObject_HEAD void* ptr;
  npy_intp count;
  geom_obj_vec_t _geoms;
>>>>>>> 211fc48d
} STRtreeObject;

extern PyTypeObject STRtreeType;

extern int init_strtree_type(PyObject* m);

#endif<|MERGE_RESOLUTION|>--- conflicted
+++ resolved
@@ -5,14 +5,6 @@
 
 #include "geos.h"
 #include "pygeom.h"
-#include "vector.h"
-
-<<<<<<< HEAD
-/* A resizable vector with numpy indices */
-typedef struct {
-  size_t n, m;
-  npy_intp* a;
-} npy_intp_vec;
 
 /* A resizable vector with addresses of geometries within tree geometries array */
 typedef struct {
@@ -25,13 +17,6 @@
   npy_intp count;           // count of geometries added to the tree
   size_t _size;             // size of _geoms array (same as original size of input array)
   GeometryObject** _geoms;  // array of input geometries
-=======
-
-typedef struct {
-  PyObject_HEAD void* ptr;
-  npy_intp count;
-  geom_obj_vec_t _geoms;
->>>>>>> 211fc48d
 } STRtreeObject;
 
 extern PyTypeObject STRtreeType;
