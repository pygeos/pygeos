--- conflicted
+++ resolved
@@ -205,15 +205,9 @@
  * */
 
 static char evaluate_predicate(void* context, FuncGEOS_YpY_b* predicate_func,
-<<<<<<< HEAD
-                               GEOSGeometry* geom, geom_obj_vec* tree_geometries,
-                               npy_intp_vec* in_indexes, npy_intp_vec* out_indexes,
-                               npy_intp* count) {
-=======
                                GEOSGeometry* geom, GEOSPreparedGeometry* prepared_geom,
                                pg_geom_obj_vec* tree_geometries, npy_intp_vec* in_indexes,
                                npy_intp_vec* out_indexes, npy_intp* count) {
->>>>>>> a524ae4e
   GeometryObject* pg_geom;
   GEOSGeometry* target_geom;
   const GEOSPreparedGeometry* prepared_geom_tmp;
