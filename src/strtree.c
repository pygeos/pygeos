#define PY_SSIZE_T_CLEAN
#define NPY_NO_DEPRECATED_API NPY_1_7_API_VERSION

#include <Python.h>
#include <structmember.h>

#define NO_IMPORT_ARRAY
#define PY_ARRAY_UNIQUE_SYMBOL pygeos_ARRAY_API

#include <numpy/arrayobject.h>
#include <numpy/ndarraytypes.h>
#include <numpy/npy_3kcompat.h>

#include "strtree.h"
#include "geos.h"
#include "pygeom.h"
#include "kvec.h"

/* GEOS function that takes a prepared geometry and a regular geometry
 * and returns bool value */

typedef char FuncGEOS_YpY_b(void *context, const GEOSPreparedGeometry *a,
                            const GEOSGeometry *b);




/* get predicate function based on ID.  See strtree.py::BinaryPredicate for
 * lookup table of id to function name */

FuncGEOS_YpY_b *get_predicate_func(int predicate_id) {
    switch (predicate_id) {
        case 1: {  // intersects
            return (FuncGEOS_YpY_b *)GEOSPreparedIntersects_r;
        }
        case 2: { // within
            return (FuncGEOS_YpY_b *)GEOSPreparedWithin_r;
        }
        case 3: { // contains
            return (FuncGEOS_YpY_b *)GEOSPreparedContains_r;
        }
        case 4: { // overlaps
            return (FuncGEOS_YpY_b *)GEOSPreparedOverlaps_r;
        }
        case 5: { // crosses
            return (FuncGEOS_YpY_b *)GEOSPreparedCrosses_r;
        }
        case 6: { // touches
            return (FuncGEOS_YpY_b *)GEOSPreparedTouches_r;
        }
        default: { // unknown predicate
            PyErr_SetString(PyExc_ValueError, "Invalid query predicate");
            return NULL;
        }
    }
}



/* Copy values from arr to a new numpy integer array.
 *
 * Parameters
 * ----------
 * arr: dynamic vector array to convert to ndarray
 */

static PyArrayObject *copy_kvec_to_npy(npy_intp_vec *arr)
{
    npy_intp i;
    npy_intp size = kv_size(*arr);

    npy_intp dims[1] = {size};
    // the following raises a compiler warning based on how the macro is defined
    // in numpy.  There doesn't appear to be anything we can do to avoid it.
    PyArrayObject *result = (PyArrayObject *) PyArray_SimpleNew(1, dims, NPY_INTP);
    if (result == NULL) {
        PyErr_SetString(PyExc_RuntimeError, "could not allocate numpy array");
        return NULL;
    }

    for (i = 0; i<size; i++) {
        // assign value into numpy array
        *(npy_intp *)PyArray_GETPTR1(result, i) = kv_A(*arr, i);
    }

    return (PyArrayObject *) result;
}


static void STRtree_dealloc(STRtreeObject *self)
{
    void *context = geos_context[0];
    size_t i, size;
    // free the tree
    if (self->ptr != NULL) { GEOSSTRtree_destroy_r(context, self->ptr); }
    // free the geometries
    size = kv_size(self->_geoms);
    for (i = 0; i < size; i++) {
        Py_XDECREF(kv_pop(self->_geoms));
    }
    kv_destroy(self->_geoms);
    // free the PyObject
    Py_TYPE(self)->tp_free((PyObject *) self);
}

static PyObject *STRtree_new(PyTypeObject *type, PyObject *args,
                             PyObject *kwds)
{
    int node_capacity;
    PyObject *arr;
    void *tree, *ptr;
    npy_intp n, i, count = 0;
    GEOSGeometry *geom;
    geom_obj_vec _geoms;
    GeometryObject *obj;
    GEOSContextHandle_t context = geos_context[0];

    if (!PyArg_ParseTuple(args, "Oi", &arr, &node_capacity)) {
        return NULL;
    }
    if (!PyArray_Check(arr)) {
        PyErr_SetString(PyExc_TypeError, "Not an ndarray");
        return NULL;
    }
    if (!PyArray_ISOBJECT((PyArrayObject *) arr)) {
        PyErr_SetString(PyExc_TypeError, "Array should be of object dtype");
        return NULL;
    }
    if (PyArray_NDIM((PyArrayObject *) arr) != 1) {
        PyErr_SetString(PyExc_TypeError, "Array should be one dimensional");
        return NULL;
    }

    tree = GEOSSTRtree_create_r(context, (size_t) node_capacity);
    if (tree == NULL) {
        return NULL;
    }

    n = PyArray_SIZE((PyArrayObject *) arr);

    kv_init(_geoms);
    for(i = 0; i < n; i++) {
        /* get the geometry */
        ptr = PyArray_GETPTR1((PyArrayObject *) arr, i);
        obj = *(GeometryObject **) ptr;
        /* fail and cleanup incase obj was no geometry */
        if (!get_geom(obj, &geom)) {
            GEOSSTRtree_destroy_r(context, tree);
            // free the geometries
            count = kv_size(_geoms);
            for (i = 0; i < count; i++) { Py_XDECREF(kv_pop(_geoms)); }
            kv_destroy(_geoms);
            return NULL;
        }
        /* skip incase obj was None */
        if (geom == NULL) {
            kv_push(GeometryObject *, _geoms, NULL);
        } else {
        /* perform the insert */
            Py_INCREF(obj);
            kv_push(GeometryObject *, _geoms, obj);
            count++;
            GEOSSTRtree_insert_r(context, tree, geom, (void *) i );
        }
    }

    STRtreeObject *self = (STRtreeObject *) type->tp_alloc(type, 0);
    if (self == NULL) {
        GEOSSTRtree_destroy_r(context, tree);
        return NULL;
    }
    self->ptr = tree;
    self->count = count;
    self->_geoms = _geoms;
    return (PyObject *) self;
}


/* Callback called by strtree_query with the index of each intersecting geometry
 * and a dynamic vector to push that index onto.
 *
 * Parameters
 * ----------
 * index: index of intersected geometry in the tree
 * vector: pointer to dynamic vector; index is pushed onto this vector
 * */

void query_callback(void *index, void *vector)
{
    kv_push(npy_intp, *(npy_intp_vec *)vector, (npy_intp) index);
}

/* Evaluate the predicate function against a prepared version of geom
 * for each geometry in the tree specified by indexes in out_indexes.
 * out_indexes is updated in place with the indexes of the geometries in the
 * tree that meet the predicate.
 *
 * Parameters
 * ----------
 * predicate_func: pointer to a prepared predicate function, e.g., GEOSPreparedIntersects_r
 * geom: input geometry to prepare and test against each geometry in the tree specified by
 *       in_indexes.
 * tree_geometries: pointer to ndarray of all geometries in the tree
 * in_indexes: dynamic vector of indexes of tree geometries that have overlapping envelopes
 *             with envelope of input geometry.
 * out_indexes: dynamic vector of indexes of tree geometries that meet predicate function.
 *
 * Returns the number of geometries that met the predicate or -1 in case of error.
 * */

static int evaluate_predicate(FuncGEOS_YpY_b *predicate_func,
                              GEOSGeometry *geom,
                              PyArrayObject * tree_geometries,
                              npy_intp_vec *in_indexes,
                              npy_intp_vec *out_indexes)
{
    GEOSContextHandle_t context = geos_context[0];
    GEOSGeometry *target_geom;
    const GEOSPreparedGeometry *pgeom;
    npy_intp i, size, index;
    int count = 0;
    npy_intp *geom_ptr;

    // Create prepared geometry
    pgeom = GEOSPrepare_r(context, geom);
    if (pgeom == NULL) {
        return -1;
    }

    size = kv_size(*in_indexes);
    for (i = 0; i < size; i++) {
        // get index for right geometries from in_indexes
        index = kv_A(*in_indexes, i);

        // get GEOS geometry from pygeos geometry at index in tree geometries
        geom_ptr = PyArray_GETPTR1(tree_geometries, index);
        get_geom(*(GeometryObject **) geom_ptr, &target_geom);

        // keep the index value if it passes the predicate
        if (predicate_func(context, pgeom, target_geom)) {
            kv_push(npy_intp, *out_indexes, index);
            count++;
        }
    }

    GEOSPreparedGeom_destroy_r(context, pgeom);

    return count;
}

/* Query the tree based on input geometry and predicate function.
 * The index of each geometry in the tree whose envelope intersects the
 * envelope of the input geometry is returned by default.
 * If predicate function is provided, only the index of those geometries that
 * satisfy the predicate function are returned.
 *
 * args must be:
 * - pygeos geometry object
 * - predicate id (see strtree.py for list of ids)
 * */

static PyObject *STRtree_query(STRtreeObject *self, PyObject *args) {
    GEOSContextHandle_t context = geos_context[0];
<<<<<<< HEAD
    GeometryObject *geometry;
    int predicate_id = 0; // default no predicate
    int count = 0;
    GEOSGeometry *geom;
    npy_intp_vec query_indexes, predicate_indexes;
=======
    GeometryObject *geometry, *target_geometry;
    int predicate = 0; // default no predicate
    GEOSGeometry *geom, *target_geom;
    const GEOSPreparedGeometry *pgeom;
    npy_intp_vec arr, arr2; // Resizable array for matches for each geometry
    npy_intp i, size, index;
>>>>>>> da86af40
    FuncGEOS_YpY_b *predicate_func;
    PyArrayObject *result;

    if (self->ptr == NULL) {
        PyErr_SetString(PyExc_RuntimeError, "Tree is uninitialized");
        return NULL;
    }
    if (self->count == 0) {
        npy_intp dims[1] = {0};
        return PyArray_SimpleNew(1, dims, NPY_INTP);
    }

    if (!PyArg_ParseTuple(args, "O!i", &GeometryType, &geometry, &predicate_id)){
        return NULL;
    }

    if (!get_geom(geometry, &geom)) {
        PyErr_SetString(PyExc_TypeError, "Invalid geometry");
        return NULL;
    }

    // query the tree for indices of geometries in the tree with
    // envelopes that intersect the geometry.
    kv_init(query_indexes);
    if (geom != NULL) {
        GEOSSTRtree_query_r(context, self->ptr, geom, query_callback, &query_indexes);
    }

<<<<<<< HEAD
    if (predicate_id == 0 || kv_size(query_indexes) == 0) {
        // No predicate function provided, return all geometry indexes from
        // query.  If array is empty, return an empty numpy array
        result = copy_kvec_to_npy(&query_indexes);
        kv_destroy(query_indexes);
        return (PyArrayObject *) result;
=======
    // No predicate function provided, return all geometry indexes from
    // query.
    // If array is empty, return an empty numpy array
    if (predicate == 0 || kv_size(arr) == 0) {
        result = copy_kvec_to_npy(&arr);
        kv_destroy(arr);
        return (PyObject *) result;
>>>>>>> da86af40
    }

    predicate_func = get_predicate_func(predicate_id);
    if (predicate_func == NULL) {
        kv_destroy(query_indexes);
        return NULL;
    }

    kv_init(predicate_indexes);
    count = evaluate_predicate(predicate_func, geom, (PyArrayObject *) self->geometries, &query_indexes, &predicate_indexes);
    if (count == -1) {
        // error performing predicate
        kv_destroy(query_indexes);
        kv_destroy(predicate_indexes);
        return NULL;
    }

    result = copy_kvec_to_npy(&predicate_indexes);

    kv_destroy(query_indexes);
    kv_destroy(predicate_indexes);

<<<<<<< HEAD
    return (PyArrayObject *) result;
}

/* Query the tree based on input geometries and predicate function.
 * The index of each geometry in the tree whose envelope intersects the
 * envelope of the input geometry is returned by default.
 * If predicate function is provided, only the index of those geometries that
 * satisfy the predicate function are returned.
 * Returns two arrays of equal length: first is indexes of the source geometries
 * and second is indexes of tree geometries that meet the above conditions.
 *
 * args must be:
 * - ndarray of pygeos geometries
 * - predicate id (see strtree.py for list of ids)
 *
 * */

static PyObject *STRtree_query_bulk(STRtreeObject *self, PyObject *args) {
    GEOSContextHandle_t context = geos_context[0];
    PyObject *arr;
    PyArrayObject *pg_geoms;
    GeometryObject *pg_geom;
    int predicate_id = 0; // default no predicate
    GEOSGeometry *geom;
    npy_intp_vec query_indexes, src_indexes, target_indexes;
    npy_intp i, j, n, size;
    FuncGEOS_YpY_b *predicate_func;
    PyObject *result;

    if (self->ptr == NULL) {
        PyErr_SetString(PyExc_RuntimeError, "Tree is uninitialized");
        return NULL;
    }
    if (self->count == 0) {
        npy_intp dims[2] = {2, 0};
        return PyArray_SimpleNew(2, dims, NPY_INTP);
    }
=======
        // get GEOS geometry from pygeos geometry
        target_geometry = kv_A(self->_geoms, index);
        if (target_geometry == NULL) { continue; }
        get_geom((GeometryObject *) target_geometry, &target_geom);
>>>>>>> da86af40

    if (!PyArg_ParseTuple(args, "Oi", &arr, &predicate_id)) {
        return NULL;
    }
    if (!PyArray_Check(arr)) {
        PyErr_SetString(PyExc_TypeError, "Not an ndarray");
        return NULL;
    }

    pg_geoms = (PyArrayObject *) arr;
    if (!PyArray_ISOBJECT(pg_geoms)) {
        PyErr_SetString(PyExc_TypeError, "Array should be of object dtype");
        return NULL;
    }
    if (PyArray_NDIM(pg_geoms) != 1) {
        PyErr_SetString(PyExc_TypeError, "Array should be one dimensional");
        return NULL;
    }

    if (predicate_id!=0) {
        predicate_func = get_predicate_func(predicate_id);
        if (predicate_func == NULL) {
            return NULL;
        }
    }

    kv_init(src_indexes);
    kv_init(target_indexes);
    n = PyArray_SIZE(pg_geoms);

    for(i = 0; i < n; i++) {
        pg_geom = *(GeometryObject **) PyArray_GETPTR1(pg_geoms, i);
        if (!get_geom(pg_geom, &geom)) {
            PyErr_SetString(PyExc_TypeError, "Invalid geometry");
            return NULL;
        }
        if (geom == NULL) {
            continue;
        }

<<<<<<< HEAD
        kv_init(query_indexes);
        GEOSSTRtree_query_r(context, self->ptr, geom, query_callback, &query_indexes);

        if (kv_size(query_indexes) == 0) {
            // no target geoms in query window, skip this source geom
            kv_destroy(query_indexes);
            continue;
        }

        if (predicate_id == 0) {
            // no predicate, push results directly onto target_indexes
            size = kv_size(query_indexes);
            for (j = 0; j < size; j++) {
                kv_push(npy_intp, src_indexes, i);
                kv_push(npy_intp, target_indexes, kv_A(query_indexes, j));
            }
        } else {
            // this pushes directly onto target_indexes
            size = evaluate_predicate(predicate_func, geom,
                                        (PyArrayObject *) self->geometries,
                                        &query_indexes, &target_indexes);

            if (size == -1) {
                PyErr_SetString(PyExc_TypeError, "Error evaluating predicate function");
                kv_destroy(query_indexes);
                kv_destroy(src_indexes);
                kv_destroy(target_indexes);
                return NULL;
            }

            for (j = 0; j < size; j++) {
                kv_push(npy_intp, src_indexes, i);
            }
        }

        kv_destroy(query_indexes);
    }

    // make tuple by converting vectors to ndarrays
    result = PyTuple_New(2);
    PyTuple_SetItem(result, 0, (PyObject *)copy_kvec_to_npy(&src_indexes));
    PyTuple_SetItem(result, 1, (PyObject *)copy_kvec_to_npy(&target_indexes));

    kv_destroy(src_indexes);
    kv_destroy(target_indexes);
    return result;
=======
    return (PyObject *) result;
>>>>>>> da86af40
}

static PyMemberDef STRtree_members[] = {
    {"_ptr", T_PYSSIZET, offsetof(STRtreeObject, ptr), READONLY, "Pointer to GEOSSTRtree"},
    {"count", T_LONG, offsetof(STRtreeObject, count), READONLY, "The number of geometries inside the tree"},
    {NULL}  /* Sentinel */
};

static PyMethodDef STRtree_methods[] = {
    {"query", (PyCFunction) STRtree_query, METH_VARARGS,
     "Queries the index for all items whose extents intersect the given search geometry, and optionally tests them "
     "against predicate function if provided. "
    },
    {"query_bulk", (PyCFunction) STRtree_query_bulk, METH_VARARGS,
     "Queries the index for all items whose extents intersect the given search geometries, and optionally tests them "
     "against predicate function if provided. "
    },
    {NULL}  /* Sentinel */
};

PyTypeObject STRtreeType = {
    PyVarObject_HEAD_INIT(NULL, 0)
    .tp_name = "pygeos.lib.STRtree",
    .tp_doc = "A query-only R-tree created using the Sort-Tile-Recursive (STR) algorithm.",
    .tp_basicsize = sizeof(STRtreeObject),
    .tp_itemsize = 0,
    .tp_flags = Py_TPFLAGS_DEFAULT,
    .tp_new = STRtree_new,
    .tp_dealloc = (destructor) STRtree_dealloc,
    .tp_members = STRtree_members,
    .tp_methods = STRtree_methods
};


int init_strtree_type(PyObject *m)
{
    if (PyType_Ready(&STRtreeType) < 0) {
        return -1;
    }

    Py_INCREF(&STRtreeType);
    PyModule_AddObject(m, "STRtree", (PyObject *) &STRtreeType);
    return 0;
}<|MERGE_RESOLUTION|>--- conflicted
+++ resolved
@@ -96,7 +96,7 @@
     // free the geometries
     size = kv_size(self->_geoms);
     for (i = 0; i < size; i++) {
-        Py_XDECREF(kv_pop(self->_geoms));
+        Py_XDECREF(kv_A(self->_geoms, i));
     }
     kv_destroy(self->_geoms);
     // free the PyObject
@@ -111,7 +111,7 @@
     void *tree, *ptr;
     npy_intp n, i, count = 0;
     GEOSGeometry *geom;
-    geom_obj_vec _geoms;
+    pg_geom_obj_vec _geoms;
     GeometryObject *obj;
     GEOSContextHandle_t context = geos_context[0];
 
@@ -148,7 +148,7 @@
             GEOSSTRtree_destroy_r(context, tree);
             // free the geometries
             count = kv_size(_geoms);
-            for (i = 0; i < count; i++) { Py_XDECREF(kv_pop(_geoms)); }
+            for (i = 0; i < count; i++) { Py_XDECREF(kv_A(_geoms, i)); }
             kv_destroy(_geoms);
             return NULL;
         }
@@ -210,20 +210,21 @@
 
 static int evaluate_predicate(FuncGEOS_YpY_b *predicate_func,
                               GEOSGeometry *geom,
-                              PyArrayObject * tree_geometries,
+                              // FIXME:
+                            //   PyArrayObject * tree_geometries,
+                            pg_geom_obj_vec *tree_geometries,
                               npy_intp_vec *in_indexes,
                               npy_intp_vec *out_indexes)
 {
     GEOSContextHandle_t context = geos_context[0];
+    GeometryObject *pg_geom;
     GEOSGeometry *target_geom;
-    const GEOSPreparedGeometry *pgeom;
-    npy_intp i, size, index;
-    int count = 0;
-    npy_intp *geom_ptr;
+    const GEOSPreparedGeometry *prepared_geom;
+    npy_intp i, size, index, count = 0;
 
     // Create prepared geometry
-    pgeom = GEOSPrepare_r(context, geom);
-    if (pgeom == NULL) {
+    prepared_geom = GEOSPrepare_r(context, geom);
+    if (prepared_geom == NULL) {
         return -1;
     }
 
@@ -233,17 +234,18 @@
         index = kv_A(*in_indexes, i);
 
         // get GEOS geometry from pygeos geometry at index in tree geometries
-        geom_ptr = PyArray_GETPTR1(tree_geometries, index);
-        get_geom(*(GeometryObject **) geom_ptr, &target_geom);
+        pg_geom = kv_A(*tree_geometries, index);
+        if (pg_geom == NULL) { continue; }
+        get_geom((GeometryObject *) pg_geom, &target_geom);
 
         // keep the index value if it passes the predicate
-        if (predicate_func(context, pgeom, target_geom)) {
+        if (predicate_func(context, prepared_geom, target_geom)) {
             kv_push(npy_intp, *out_indexes, index);
             count++;
         }
     }
 
-    GEOSPreparedGeom_destroy_r(context, pgeom);
+    GEOSPreparedGeom_destroy_r(context, prepared_geom);
 
     return count;
 }
@@ -261,20 +263,11 @@
 
 static PyObject *STRtree_query(STRtreeObject *self, PyObject *args) {
     GEOSContextHandle_t context = geos_context[0];
-<<<<<<< HEAD
     GeometryObject *geometry;
     int predicate_id = 0; // default no predicate
-    int count = 0;
     GEOSGeometry *geom;
-    npy_intp_vec query_indexes, predicate_indexes;
-=======
-    GeometryObject *geometry, *target_geometry;
-    int predicate = 0; // default no predicate
-    GEOSGeometry *geom, *target_geom;
-    const GEOSPreparedGeometry *pgeom;
-    npy_intp_vec arr, arr2; // Resizable array for matches for each geometry
-    npy_intp i, size, index;
->>>>>>> da86af40
+    npy_intp_vec query_indexes, predicate_indexes; // Resizable array for matches for each geometry
+    npy_intp count;
     FuncGEOS_YpY_b *predicate_func;
     PyArrayObject *result;
 
@@ -303,22 +296,12 @@
         GEOSSTRtree_query_r(context, self->ptr, geom, query_callback, &query_indexes);
     }
 
-<<<<<<< HEAD
     if (predicate_id == 0 || kv_size(query_indexes) == 0) {
         // No predicate function provided, return all geometry indexes from
         // query.  If array is empty, return an empty numpy array
         result = copy_kvec_to_npy(&query_indexes);
         kv_destroy(query_indexes);
-        return (PyArrayObject *) result;
-=======
-    // No predicate function provided, return all geometry indexes from
-    // query.
-    // If array is empty, return an empty numpy array
-    if (predicate == 0 || kv_size(arr) == 0) {
-        result = copy_kvec_to_npy(&arr);
-        kv_destroy(arr);
         return (PyObject *) result;
->>>>>>> da86af40
     }
 
     predicate_func = get_predicate_func(predicate_id);
@@ -328,7 +311,7 @@
     }
 
     kv_init(predicate_indexes);
-    count = evaluate_predicate(predicate_func, geom, (PyArrayObject *) self->geometries, &query_indexes, &predicate_indexes);
+    count = evaluate_predicate(predicate_func, geom, &self->_geoms, &query_indexes, &predicate_indexes);
     if (count == -1) {
         // error performing predicate
         kv_destroy(query_indexes);
@@ -341,8 +324,7 @@
     kv_destroy(query_indexes);
     kv_destroy(predicate_indexes);
 
-<<<<<<< HEAD
-    return (PyArrayObject *) result;
+    return (PyObject *) result;
 }
 
 /* Query the tree based on input geometries and predicate function.
@@ -379,12 +361,6 @@
         npy_intp dims[2] = {2, 0};
         return PyArray_SimpleNew(2, dims, NPY_INTP);
     }
-=======
-        // get GEOS geometry from pygeos geometry
-        target_geometry = kv_A(self->_geoms, index);
-        if (target_geometry == NULL) { continue; }
-        get_geom((GeometryObject *) target_geometry, &target_geom);
->>>>>>> da86af40
 
     if (!PyArg_ParseTuple(args, "Oi", &arr, &predicate_id)) {
         return NULL;
@@ -416,6 +392,7 @@
     n = PyArray_SIZE(pg_geoms);
 
     for(i = 0; i < n; i++) {
+        // get pygeos geometry from input geometry array
         pg_geom = *(GeometryObject **) PyArray_GETPTR1(pg_geoms, i);
         if (!get_geom(pg_geom, &geom)) {
             PyErr_SetString(PyExc_TypeError, "Invalid geometry");
@@ -425,7 +402,6 @@
             continue;
         }
 
-<<<<<<< HEAD
         kv_init(query_indexes);
         GEOSSTRtree_query_r(context, self->ptr, geom, query_callback, &query_indexes);
 
@@ -444,8 +420,7 @@
             }
         } else {
             // this pushes directly onto target_indexes
-            size = evaluate_predicate(predicate_func, geom,
-                                        (PyArrayObject *) self->geometries,
+            size = evaluate_predicate(predicate_func, geom,&self->_geoms,
                                         &query_indexes, &target_indexes);
 
             if (size == -1) {
@@ -472,9 +447,6 @@
     kv_destroy(src_indexes);
     kv_destroy(target_indexes);
     return result;
-=======
-    return (PyObject *) result;
->>>>>>> da86af40
 }
 
 static PyMemberDef STRtree_members[] = {
