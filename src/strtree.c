#define PY_SSIZE_T_CLEAN
#define NPY_NO_DEPRECATED_API NPY_1_7_API_VERSION

#include <Python.h>
#include <structmember.h>

#define NO_IMPORT_ARRAY
#define PY_ARRAY_UNIQUE_SYMBOL pygeos_ARRAY_API

#include <numpy/arrayobject.h>
#include <numpy/ndarraytypes.h>
#include <numpy/npy_3kcompat.h>

#include "strtree.h"
#include "geos.h"
#include "pygeom.h"
#include "kvec.h"

/* GEOS function that takes a prepared geometry and a regular geometry
 * and returns bool value */

typedef char FuncGEOS_YpY_b(void *context, const GEOSPreparedGeometry *a,
                            const GEOSGeometry *b);




/* get predicate function based on ID.  See strtree.py::BinaryPredicate for
 * lookup table of id to function name */

FuncGEOS_YpY_b *get_predicate_func(int predicate_id) {
    switch (predicate_id) {
        case 1: {  // intersects
            return (FuncGEOS_YpY_b *)GEOSPreparedIntersects_r;
        }
        case 2: { // within
            return (FuncGEOS_YpY_b *)GEOSPreparedWithin_r;
        }
        case 3: { // contains
            return (FuncGEOS_YpY_b *)GEOSPreparedContains_r;
        }
        case 4: { // overlaps
            return (FuncGEOS_YpY_b *)GEOSPreparedOverlaps_r;
        }
        case 5: { // crosses
            return (FuncGEOS_YpY_b *)GEOSPreparedCrosses_r;
        }
        case 6: { // touches
            return (FuncGEOS_YpY_b *)GEOSPreparedTouches_r;
        }
        default: { // unknown predicate
            PyErr_SetString(PyExc_ValueError, "Invalid query predicate");
            return NULL;
        }
    }
}



/* Copy values from arr to a new numpy integer array.
 *
 * Parameters
 * ----------
 * arr: dynamic vector array to convert to ndarray
 */

static PyArrayObject *copy_kvec_to_npy(npy_intp_vec *arr)
{
    npy_intp i;
    npy_intp size = kv_size(*arr);

    npy_intp dims[1] = {size};
    // the following raises a compiler warning based on how the macro is defined
    // in numpy.  There doesn't appear to be anything we can do to avoid it.
    PyArrayObject *result = (PyArrayObject *) PyArray_SimpleNew(1, dims, NPY_INTP);
    if (result == NULL) {
        PyErr_SetString(PyExc_RuntimeError, "could not allocate numpy array");
        return NULL;
    }

    for (i = 0; i<size; i++) {
        // assign value into numpy array
        *(npy_intp *)PyArray_GETPTR1(result, i) = kv_A(*arr, i);
    }

    return (PyArrayObject *) result;
}


static void STRtree_dealloc(STRtreeObject *self)
{
    void *context = geos_context[0];
    size_t i, size;
    // free the tree
    if (self->ptr != NULL) { GEOSSTRtree_destroy_r(context, self->ptr); }
    // free the geometries
    size = kv_size(self->_geoms);
    for (i = 0; i < size; i++) {
        Py_XDECREF(kv_A(self->_geoms, i));
    }
    kv_destroy(self->_geoms);
    // free the PyObject
    Py_TYPE(self)->tp_free((PyObject *) self);
}

static PyObject *STRtree_new(PyTypeObject *type, PyObject *args,
                             PyObject *kwds)
{
    int node_capacity;
    PyObject *arr;
    void *tree, *ptr;
    npy_intp n, i, count = 0;
    GEOSGeometry *geom;
    pg_geom_obj_vec _geoms;
    GeometryObject *obj;
    GEOSContextHandle_t context = geos_context[0];

    if (!PyArg_ParseTuple(args, "Oi", &arr, &node_capacity)) {
        return NULL;
    }
    if (!PyArray_Check(arr)) {
        PyErr_SetString(PyExc_TypeError, "Not an ndarray");
        return NULL;
    }
    if (!PyArray_ISOBJECT((PyArrayObject *) arr)) {
        PyErr_SetString(PyExc_TypeError, "Array should be of object dtype");
        return NULL;
    }
    if (PyArray_NDIM((PyArrayObject *) arr) != 1) {
        PyErr_SetString(PyExc_TypeError, "Array should be one dimensional");
        return NULL;
    }

    tree = GEOSSTRtree_create_r(context, (size_t) node_capacity);
    if (tree == NULL) {
        return NULL;
    }

    n = PyArray_SIZE((PyArrayObject *) arr);

    kv_init(_geoms);
    for(i = 0; i < n; i++) {
        /* get the geometry */
        ptr = PyArray_GETPTR1((PyArrayObject *) arr, i);
        obj = *(GeometryObject **) ptr;
        /* fail and cleanup incase obj was no geometry */
        if (!get_geom(obj, &geom)) {
            GEOSSTRtree_destroy_r(context, tree);
            // free the geometries
            count = kv_size(_geoms);
            for (i = 0; i < count; i++) { Py_XDECREF(kv_A(_geoms, i)); }
            kv_destroy(_geoms);
            return NULL;
        }
        /* skip incase obj was None */
        if (geom == NULL) {
            kv_push(GeometryObject *, _geoms, NULL);
        } else {
        /* perform the insert */
            Py_INCREF(obj);
            kv_push(GeometryObject *, _geoms, obj);
            count++;
            GEOSSTRtree_insert_r(context, tree, geom, (void *) i );
        }
    }

    STRtreeObject *self = (STRtreeObject *) type->tp_alloc(type, 0);
    if (self == NULL) {
        GEOSSTRtree_destroy_r(context, tree);
        return NULL;
    }
    self->ptr = tree;
    self->count = count;
    self->_geoms = _geoms;
    return (PyObject *) self;
}


/* Callback called by strtree_query with the index of each intersecting geometry
 * and a dynamic vector to push that index onto.
 *
 * Parameters
 * ----------
 * index: index of intersected geometry in the tree
 * vector: pointer to dynamic vector; index is pushed onto this vector
 * */

void query_callback(void *index, void *vector)
{
    kv_push(npy_intp, *(npy_intp_vec *)vector, (npy_intp) index);
}

/* Evaluate the predicate function against a prepared version of geom
 * for each geometry in the tree specified by indexes in out_indexes.
 * out_indexes is updated in place with the indexes of the geometries in the
 * tree that meet the predicate.
 *
 * Parameters
 * ----------
 * predicate_func: pointer to a prepared predicate function, e.g., GEOSPreparedIntersects_r
 * geom: input geometry to prepare and test against each geometry in the tree specified by
 *       in_indexes.
 * tree_geometries: pointer to ndarray of all geometries in the tree
 * in_indexes: dynamic vector of indexes of tree geometries that have overlapping envelopes
 *             with envelope of input geometry.
 * out_indexes: dynamic vector of indexes of tree geometries that meet predicate function.
 *
 * Returns the number of geometries that met the predicate or -1 in case of error.
 * */

static int evaluate_predicate(FuncGEOS_YpY_b *predicate_func,
                              GEOSGeometry *geom,
                              pg_geom_obj_vec *tree_geometries,
                              npy_intp_vec *in_indexes,
                              npy_intp_vec *out_indexes)
{
    GEOSContextHandle_t context = geos_context[0];
    GeometryObject *pg_geom;
    GEOSGeometry *target_geom;
    const GEOSPreparedGeometry *prepared_geom;
    npy_intp i, size, index, count = 0;

    // Create prepared geometry
    prepared_geom = GEOSPrepare_r(context, geom);
    if (prepared_geom == NULL) {
        return -1;
    }

    size = kv_size(*in_indexes);
    for (i = 0; i < size; i++) {
        // get index for right geometries from in_indexes
        index = kv_A(*in_indexes, i);

        // get GEOS geometry from pygeos geometry at index in tree geometries
        pg_geom = kv_A(*tree_geometries, index);
        if (pg_geom == NULL) { continue; }
        get_geom((GeometryObject *) pg_geom, &target_geom);

        // keep the index value if it passes the predicate
        if (predicate_func(context, prepared_geom, target_geom)) {
            kv_push(npy_intp, *out_indexes, index);
            count++;
        }
    }

    GEOSPreparedGeom_destroy_r(context, prepared_geom);

    return count;
}

/* Query the tree based on input geometry and predicate function.
 * The index of each geometry in the tree whose envelope intersects the
 * envelope of the input geometry is returned by default.
 * If predicate function is provided, only the index of those geometries that
 * satisfy the predicate function are returned.
 *
 * args must be:
 * - pygeos geometry object
 * - predicate id (see strtree.py for list of ids)
 * */

static PyObject *STRtree_query(STRtreeObject *self, PyObject *args) {
    GEOSContextHandle_t context = geos_context[0];
    GeometryObject *geometry;
    int predicate_id = 0; // default no predicate
    GEOSGeometry *geom;
    npy_intp_vec query_indexes, predicate_indexes; // Resizable array for matches for each geometry
    npy_intp count;
    FuncGEOS_YpY_b *predicate_func;
    PyArrayObject *result;

    if (self->ptr == NULL) {
        PyErr_SetString(PyExc_RuntimeError, "Tree is uninitialized");
        return NULL;
    }
    if (self->count == 0) {
        npy_intp dims[1] = {0};
        return PyArray_SimpleNew(1, dims, NPY_INTP);
    }

    if (!PyArg_ParseTuple(args, "O!i", &GeometryType, &geometry, &predicate_id)){
        return NULL;
    }

    if (!get_geom(geometry, &geom)) {
        PyErr_SetString(PyExc_TypeError, "Invalid geometry");
        return NULL;
    }

    // query the tree for indices of geometries in the tree with
    // envelopes that intersect the geometry.
    kv_init(query_indexes);
    if (geom != NULL) {
        GEOSSTRtree_query_r(context, self->ptr, geom, query_callback, &query_indexes);
    }

    if (predicate_id == 0 || kv_size(query_indexes) == 0) {
        // No predicate function provided, return all geometry indexes from
        // query.  If array is empty, return an empty numpy array
        result = copy_kvec_to_npy(&query_indexes);
        kv_destroy(query_indexes);
        return (PyObject *) result;
    }

    predicate_func = get_predicate_func(predicate_id);
    if (predicate_func == NULL) {
        kv_destroy(query_indexes);
        return NULL;
    }

    kv_init(predicate_indexes);
    count = evaluate_predicate(predicate_func, geom, &self->_geoms, &query_indexes, &predicate_indexes);
    if (count == -1) {
        // error performing predicate
        kv_destroy(query_indexes);
        kv_destroy(predicate_indexes);
        return NULL;
    }

    result = copy_kvec_to_npy(&predicate_indexes);

    kv_destroy(query_indexes);
    kv_destroy(predicate_indexes);

    return (PyObject *) result;
}

/* Query the tree based on input geometries and predicate function.
 * The index of each geometry in the tree whose envelope intersects the
 * envelope of the input geometry is returned by default.
 * If predicate function is provided, only the index of those geometries that
 * satisfy the predicate function are returned.
 * Returns two arrays of equal length: first is indexes of the source geometries
 * and second is indexes of tree geometries that meet the above conditions.
 *
 * args must be:
 * - ndarray of pygeos geometries
 * - predicate id (see strtree.py for list of ids)
 *
 * */

static PyObject *STRtree_query_bulk(STRtreeObject *self, PyObject *args) {
    GEOSContextHandle_t context = geos_context[0];
    PyObject *arr;
    PyArrayObject *pg_geoms;
    GeometryObject *pg_geom;
    int predicate_id = 0; // default no predicate
    GEOSGeometry *geom;
    npy_intp_vec query_indexes, src_indexes, target_indexes;
    npy_intp i, j, n, size;
    FuncGEOS_YpY_b *predicate_func;
    PyArrayObject *result;

    if (self->ptr == NULL) {
        PyErr_SetString(PyExc_RuntimeError, "Tree is uninitialized");
        return NULL;
    }
    if (self->count == 0) {
        npy_intp dims[2] = {2, 0};
        return PyArray_SimpleNew(2, dims, NPY_INTP);
    }

    if (!PyArg_ParseTuple(args, "Oi", &arr, &predicate_id)) {
        return NULL;
    }
    if (!PyArray_Check(arr)) {
        PyErr_SetString(PyExc_TypeError, "Not an ndarray");
        return NULL;
    }

    pg_geoms = (PyArrayObject *) arr;
    if (!PyArray_ISOBJECT(pg_geoms)) {
        PyErr_SetString(PyExc_TypeError, "Array should be of object dtype");
        return NULL;
    }
    if (PyArray_NDIM(pg_geoms) != 1) {
        PyErr_SetString(PyExc_TypeError, "Array should be one dimensional");
        return NULL;
    }

    if (predicate_id!=0) {
        predicate_func = get_predicate_func(predicate_id);
        if (predicate_func == NULL) {
            return NULL;
        }
    }

    kv_init(src_indexes);
    kv_init(target_indexes);
    n = PyArray_SIZE(pg_geoms);

    for(i = 0; i < n; i++) {
        // get pygeos geometry from input geometry array
        pg_geom = *(GeometryObject **) PyArray_GETPTR1(pg_geoms, i);
        if (!get_geom(pg_geom, &geom)) {
            PyErr_SetString(PyExc_TypeError, "Invalid geometry");
            return NULL;
        }
        if (geom == NULL) {
            continue;
        }

        kv_init(query_indexes);
        GEOSSTRtree_query_r(context, self->ptr, geom, query_callback, &query_indexes);

        if (kv_size(query_indexes) == 0) {
            // no target geoms in query window, skip this source geom
            kv_destroy(query_indexes);
            continue;
        }

        if (predicate_id == 0) {
            // no predicate, push results directly onto target_indexes
            size = kv_size(query_indexes);
            for (j = 0; j < size; j++) {
                kv_push(npy_intp, src_indexes, i);
                kv_push(npy_intp, target_indexes, kv_A(query_indexes, j));
            }
        } else {
            // this pushes directly onto target_indexes
            size = evaluate_predicate(predicate_func, geom,&self->_geoms,
                                      &query_indexes, &target_indexes);

            if (size == -1) {
                PyErr_SetString(PyExc_TypeError, "Error evaluating predicate function");
                kv_destroy(query_indexes);
                kv_destroy(src_indexes);
                kv_destroy(target_indexes);
                return NULL;
            }

            for (j = 0; j < size; j++) {
                kv_push(npy_intp, src_indexes, i);
            }
        }

        kv_destroy(query_indexes);
    }

    size = kv_size(src_indexes);
    npy_intp dims[2] = {2, size};

    // the following raises a compiler warning based on how the macro is defined
    // in numpy.  There doesn't appear to be anything we can do to avoid it.
    result = (PyArrayObject *) PyArray_SimpleNew(2, dims, NPY_INTP);
    if (result == NULL) {
        PyErr_SetString(PyExc_RuntimeError, "could not allocate numpy array");
        return NULL;
    }

    for (i = 0; i<size; i++) {
        // assign value into numpy arrays
        *(npy_intp *)PyArray_GETPTR2(result, 0, i) = kv_A(src_indexes, i);
        *(npy_intp *)PyArray_GETPTR2(result, 1, i) = kv_A(target_indexes, i);
    }

    kv_destroy(src_indexes);
    kv_destroy(target_indexes);
    return (PyObject *) result;
}

/* Calculate the distance between items in the tree and the src_geom.
 * NOTE: target_index is index into geometries in tree. */

int distance_callback(const void *target_index, const void *src_geom, double *distance, void *geometries) {
    GEOSGeometry *target_geom;
    npy_intp *ptr;

    ptr = PyArray_GETPTR1((PyArrayObject *) geometries, (npy_intp)target_index);
    get_geom(*(GeometryObject **) ptr, &target_geom);

    GEOSContextHandle_t context = geos_context[0];

    // returns error code or 0
    return GEOSDistance_r(context, src_geom, target_geom, distance);
}


/* Find the nearest item in the tree to the input geometry.
 * Returns None if the tree is empty. */

static PyObject *STRtree_nearest(STRtreeObject *self, PyObject *pg_geom) {
    GEOSContextHandle_t context = geos_context[0];
    GEOSGeometry *geom;
    npy_intp nearest;

    if (self->ptr == NULL) {
        PyErr_SetString(PyExc_RuntimeError, "Tree is uninitialized");
        return NULL;
    }
    if (self->count == 0) {
        Py_INCREF(Py_None);
        return Py_None;
    }

    if (!get_geom((GeometryObject *)pg_geom, &geom)) {
        PyErr_SetString(PyExc_TypeError, "Invalid geometry");
        return NULL;
    }

    nearest = (npy_intp)GEOSSTRtree_nearest_generic_r(context, self->ptr, geom, geom, distance_callback, self->geometries);
    return PyInt_FromLong(nearest);
}




static PyMemberDef STRtree_members[] = {
    {"_ptr", T_PYSSIZET, offsetof(STRtreeObject, ptr), READONLY, "Pointer to GEOSSTRtree"},
    {"count", T_LONG, offsetof(STRtreeObject, count), READONLY, "The number of geometries inside the tree"},
    {NULL}  /* Sentinel */
};

static PyMethodDef STRtree_methods[] = {
    {"query", (PyCFunction) STRtree_query, METH_VARARGS,
     "Queries the index for all items whose extents intersect the given search geometry, and optionally tests them "
     "against predicate function if provided. "
    },
<<<<<<< HEAD
    {"nearest", (PyCFunction) STRtree_nearest, METH_O,
     "Queries the index for the nearest item to the given search geometry"
=======
    {"query_bulk", (PyCFunction) STRtree_query_bulk, METH_VARARGS,
     "Queries the index for all items whose extents intersect the given search geometries, and optionally tests them "
     "against predicate function if provided. "
>>>>>>> 2c580359
    },
    {NULL}  /* Sentinel */
};

PyTypeObject STRtreeType = {
    PyVarObject_HEAD_INIT(NULL, 0)
    .tp_name = "pygeos.lib.STRtree",
    .tp_doc = "A query-only R-tree created using the Sort-Tile-Recursive (STR) algorithm.",
    .tp_basicsize = sizeof(STRtreeObject),
    .tp_itemsize = 0,
    .tp_flags = Py_TPFLAGS_DEFAULT,
    .tp_new = STRtree_new,
    .tp_dealloc = (destructor) STRtree_dealloc,
    .tp_members = STRtree_members,
    .tp_methods = STRtree_methods
};


int init_strtree_type(PyObject *m)
{
    if (PyType_Ready(&STRtreeType) < 0) {
        return -1;
    }

    Py_INCREF(&STRtreeType);
    PyModule_AddObject(m, "STRtree", (PyObject *) &STRtreeType);
    return 0;
}<|MERGE_RESOLUTION|>--- conflicted
+++ resolved
@@ -459,15 +459,19 @@
     return (PyObject *) result;
 }
 
+
 /* Calculate the distance between items in the tree and the src_geom.
  * NOTE: target_index is index into geometries in tree. */
 
-int distance_callback(const void *target_index, const void *src_geom, double *distance, void *geometries) {
+int distance_callback(const void *target_index, const void *src_geom,
+                      double *distance, pg_geom_obj_vec *tree_geometries)
+{
+    GeometryObject *pg_geom;
     GEOSGeometry *target_geom;
-    npy_intp *ptr;
-
-    ptr = PyArray_GETPTR1((PyArrayObject *) geometries, (npy_intp)target_index);
-    get_geom(*(GeometryObject **) ptr, &target_geom);
+
+    // ptr = PyArray_GETPTR1((PyArrayObject *) geometries, (npy_intp)target_index);
+    pg_geom = kv_A(*tree_geometries, (npy_intp)target_index);
+    get_geom((GeometryObject *) pg_geom, &target_geom);
 
     GEOSContextHandle_t context = geos_context[0];
 
@@ -498,7 +502,10 @@
         return NULL;
     }
 
-    nearest = (npy_intp)GEOSSTRtree_nearest_generic_r(context, self->ptr, geom, geom, distance_callback, self->geometries);
+    nearest = (npy_intp)GEOSSTRtree_nearest_generic_r(context, self->ptr,
+                                                      geom, geom,
+                                                      distance_callback,
+                                                      &self->_geoms);
     return PyInt_FromLong(nearest);
 }
 
@@ -516,14 +523,12 @@
      "Queries the index for all items whose extents intersect the given search geometry, and optionally tests them "
      "against predicate function if provided. "
     },
-<<<<<<< HEAD
-    {"nearest", (PyCFunction) STRtree_nearest, METH_O,
-     "Queries the index for the nearest item to the given search geometry"
-=======
     {"query_bulk", (PyCFunction) STRtree_query_bulk, METH_VARARGS,
      "Queries the index for all items whose extents intersect the given search geometries, and optionally tests them "
      "against predicate function if provided. "
->>>>>>> 2c580359
+    },
+    {"nearest", (PyCFunction) STRtree_nearest, METH_O,
+     "Queries the index for the nearest item to the given search geometry"
     },
     {NULL}  /* Sentinel */
 };
