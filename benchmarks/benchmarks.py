--- conflicted
+++ resolved
@@ -105,8 +105,6 @@
         parts = np.concatenate(parts)
 
 
-<<<<<<< HEAD
-=======
 class OverlaySuite:
     """Benchmarks for different methods of overlaying geometries"""
 
@@ -162,7 +160,6 @@
         pygeos.union_all([self.left, self.right], grid_size=2)
 
 
->>>>>>> 0dfbd846
 class STRtree:
     """Benchmarks queries against STRtree"""
 
@@ -177,63 +174,6 @@
         # initialize the tree by making a tiny query first
         self.tree.query(pygeos.points(0, 0))
 
-<<<<<<< HEAD
-        # create points that extend beyond the domain of the above polygons to ensure
-        # some don't overlap
-        self.points = pygeos.points((np.random.random((2000, 2)) * 750) - 125)
-
-        self.point_tree = pygeos.STRtree(pygeos.points(np.random.random((2000, 2)) * 750))
-        self.point_tree.query(pygeos.points(0,0))
-
-    def time_tree_nearest_points(self):
-        self.point_tree.nearest(self.points)
-
-    def time_tree_nearest_points_small_max_distance(self):
-        # returns >300 results
-        self.point_tree.nearest(self.points, max_distance=5)
-
-    def time_tree_nearest_points_large_max_distance(self):
-        # measures the overhead of using a distance that would encompass all tree points
-        self.point_tree.nearest(self.points, max_distance=1000)
-
-    def time_tree_nearest_poly(self):
-        self.tree.nearest(self.points)
-
-    def time_tree_nearest_poly_small_max_distance(self):
-        # returns >300 results
-        self.tree.nearest(self.points, max_distance=5)
-
-    def time_tree_nearest_poly_python(self):
-        # returns all input points
-
-        # use an arbitrary search tolerance that seems appropriate for the density of
-        # geometries
-        tolerance = 200
-        b = pygeos.buffer(self.points, tolerance, quadsegs=1)
-        left, right = self.tree.query_bulk(b)
-        dist = pygeos.distance(self.points.take(left), self.polygons.take(right))
-
-        # sort by left, distance
-        ix = np.lexsort((right, dist, left))
-        left = left[ix]
-        right = right[ix]
-        dist = dist[ix]
-
-        run_start = np.r_[True, left[:-1] != left[1:]]
-        run_counts = np.diff(np.r_[np.nonzero(run_start)[0], left.shape[0]])
-
-        mins = dist[run_start]
-
-        # spread to rest of array so we can extract out all within each group that match
-        all_mins=np.repeat(mins, run_counts)
-        ix = dist == all_mins
-        left = left[ix]
-        right = right[ix]
-        dist = dist[ix]
-
-        # arrays are now roughly representative of what tree.nearest would provide, though
-        # some nearest neighbors may be missed if they are outside tolerance
-=======
     def time_tree_create(self):
         tree = pygeos.STRtree(self.polygons)
         tree.query(pygeos.points(0, 0))
@@ -266,5 +206,4 @@
         self.tree.query_bulk(self.polygons, predicate="covered_by")
 
     def time_tree_query_bulk_contains_properly(self):
-        self.tree.query_bulk(self.polygons, predicate="contains_properly")
->>>>>>> 0dfbd846
+        self.tree.query_bulk(self.polygons, predicate="contains_properly")